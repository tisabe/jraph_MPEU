--- conflicted
+++ resolved
@@ -65,12 +65,8 @@
                 'dropout_rate': config_dict['dropout_rate'],
                 'global_readout_mlp_layers': int(config_dict['global_readout_mlp_layers']),
                 'mlp_depth': int(config_dict['mlp_depth']),
-<<<<<<< HEAD
-                'activation_fn': config_dict['activation_name'],
-=======
                 'activation_fn': activation_name_convert[
                     config_dict['activation_name']],
->>>>>>> f6691502
                 'seed': config_dict['seed'],
                 'layer_norm': config_dict['use_layer_norm'],
                 'mae': min_mae,
@@ -166,15 +162,6 @@
     plt.rc('font', size=16)
     plt.tight_layout()
     plt.show()
-<<<<<<< HEAD
-    fig.savefig(args.file+'/grid_search.png', bbox_inches='tight', dpi=600)
-
-    sns.scatterplot(data=df, x='rmse', y='mae')
-    plt.rc('font', size=16)
-    plt.tight_layout()
-    plt.show()
-=======
->>>>>>> f6691502
     return 0
 
 
@@ -194,8 +181,6 @@
         default=0,
         help='Number of worst values to drop, for clearer visualization'
     )
-<<<<<<< HEAD
-=======
     parser.add_argument(
         '-n_plots', type=int, dest='n_plots',
         default=5,
@@ -205,6 +190,5 @@
         '-unit', type=str, dest='unit',
         default='eV/atom',
         help='unit string')
->>>>>>> f6691502
     args_main = parser.parse_args()
     main(args_main)
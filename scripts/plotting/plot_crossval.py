--- conflicted
+++ resolved
@@ -31,11 +31,7 @@
 
 
 def split_list(list_a, chunk_size):
-<<<<<<< HEAD
-    # split list_a into even chunks of chunk_size elements
-=======
     """Split list_a into even chunks of chunk_size elements"""
->>>>>>> 9b91d7bf
     if isinstance(chunk_size, int):
         for i in range(0, len(list_a), chunk_size):
             yield list_a[i:i + chunk_size]
@@ -45,9 +41,6 @@
 
 
 def id_list_to_int_list(ids_list):
-<<<<<<< HEAD
-    return [int(ids.removeprefix('id')) for ids in ids_list]
-=======
     """Convert id list to int"""
     return [int(ids.removeprefix('id')) for ids in ids_list]
 
@@ -76,7 +69,6 @@
     result['min_step_mae'] = min_step_mae
 
     return result
->>>>>>> 9b91d7bf
 
 
 def append_key(dict_in, key_append):
@@ -90,17 +82,6 @@
 def main(_):
     """Main body where files are opened and plots plotted."""
     # plot learning curves
-<<<<<<< HEAD
-    df = pd.DataFrame({})
-    dict_minima = {}
-    print(args.max_step)
-    # make a dict to list ids depending on how the model training was stopped
-    finish_condition = {
-        "stopped_early": [], "aborted_early": [], "time_elapsed": [],
-        "unknown": [], "reached_max_steps": []}
-    for dirname in os.listdir(args.file):
-        workdir = args.file + '/' + dirname
-=======
     df_metrics = pd.DataFrame({})
     df_configs = pd.DataFrame({})
     # make a dict to list ids depending on how the model training was stopped
@@ -113,7 +94,6 @@
         import haiku as hk
     for dirname in os.listdir(FLAGS.directory):
         workdir = FLAGS.directory + '/' + dirname
->>>>>>> 9b91d7bf
         try:
             metrics_path = FLAGS.directory+'/'+dirname+'/checkpoints/metrics.pkl'
             # open the file with evaluation metrics
@@ -133,57 +113,6 @@
             else:
                 finish_condition["time_elapsed"].append(dirname)
 
-<<<<<<< HEAD
-            split = 'validation'
-            metrics = metrics_dict[split]
-            # get arrays with mae and rmse for this run
-            loss_rmse = [row[1][0] for row in metrics if int(row[0]) < args.max_step]
-            loss_mae = [row[1][1] for row in metrics if int(row[0]) < args.max_step]
-            n_mean = 1 # number of points for running mean
-            #  compute running mean using convolution
-            loss_rmse = np.convolve(loss_rmse, np.ones(n_mean)/n_mean, mode='valid')
-            loss_mae = np.convolve(loss_mae, np.ones(n_mean)/n_mean, mode='valid')
-            min_mae = min(loss_mae)
-            min_rmse = min(loss_rmse)
-            if min_mae > 1e4 or min_rmse > 1e4:
-                print(f'mae or rmse too high for path {dirname}')
-                continue
-
-            dict_minima[dirname] = list(loss_mae)
-            step = [int(row[0]) for row in metrics if int(row[0]) < args.max_step]
-            min_step_rmse = step[np.argmin(loss_rmse)]
-            min_step_mae = step[np.argmin(loss_mae)]
-            activation_name_convert = {
-                'shifted_softplus': 'SSP', 'relu': 'relu', 'swish': 'swish'}
-            row_dict = {
-                'batch_size': int(config_dict['batch_size']),
-                'mp_steps': int(config_dict['message_passing_steps']),
-                'latent_size': int(config_dict['latent_size']),
-                'init_lr': config_dict['init_lr'],
-                'decay_rate': config_dict['decay_rate'],
-                'dropout_rate': config_dict['dropout_rate'],
-                'global_readout_mlp_layers': int(config_dict['global_readout_mlp_layers']),
-                'mlp_depth': int(config_dict['mlp_depth']),
-                'activation_fn': activation_name_convert[
-                    config_dict['activation_name']],
-                'seed': config_dict['seed'],
-                'layer_norm': config_dict['use_layer_norm'],
-                'mae': min_mae,
-                'rmse': min_rmse,
-                'min_step_mae': min_step_mae,
-                'min_step_rmse': min_step_rmse,
-                'directory': dirname
-            }
-            state_dir = workdir+'/checkpoints/best_state.pkl'
-            """
-            with open(state_dir, 'rb') as state_file:
-                best_state = pickle.load(state_file)
-            params = best_state['state']['params']
-            num_params = hk.data_structures.tree_size(params)
-            row_dict['num_params'] = num_params
-            """
-            df = pd.concat([df, pd.DataFrame([row_dict])], ignore_index=True)
-=======
             loss_dict = {}
             for split in ['validation', 'test']:
                 metrics = metrics_dict[split]
@@ -204,7 +133,6 @@
                 [df_metrics, pd.DataFrame([loss_dict])], ignore_index=True)
             df_configs = pd.concat(
                 [df_configs, pd.DataFrame([config_dict])], ignore_index=True)
->>>>>>> 9b91d7bf
 
         except OSError:
             if os.path.exists(workdir + '/ABORTED_EARLY'):
@@ -214,8 +142,6 @@
             else:
                 finish_condition["unknown"].append(dirname)
 
-<<<<<<< HEAD
-=======
     # get the columns with more than one unique value
     cols_configs = list(df_configs.columns.values)
     cols_variable = []
@@ -234,21 +160,10 @@
             'init_lr', 'decay_rate', 'dropout_rate', 'global_readout_mlp_layers',
             'mlp_depth', 'activation_name', 'use_layer_norm']
     print("Cols to plot: ", cols_variable)
->>>>>>> 9b91d7bf
     for key, dir_list in finish_condition.items():
         print(f"# {key}: {len(dir_list)}")
     print(f"Aborted early: {finish_condition['aborted_early']}")
     print(f"Time elapsed: {finish_condition['time_elapsed']}")
-<<<<<<< HEAD
-    print(f"Unkown: {finish_condition['unknown']}")
-
-
-    # print list of best 10 configs
-    df_copy = df.copy()
-    df_copy = df_copy.sort_values(by='rmse', axis='index')
-    id_list_best = []
-    n_ids = 10
-=======
     print(f"Reached max steps: {finish_condition['reached_max_steps']}")
     print(f"Unkown: {finish_condition['unknown']}")
     df_path = FLAGS.directory + '/result_crossval.csv'
@@ -343,7 +258,6 @@
     df_copy = df_copy.sort_values(by='rmse_validation', axis='index')
     id_list_best = []
     n_ids = 50
->>>>>>> 9b91d7bf
     for i in range(n_ids):
         #print(f'{i}. minimum rmse configuration: \n', df_copy.iloc[i])
         id_list_best.append(df_copy.iloc[i]['directory'])
@@ -357,32 +271,6 @@
         df = df.drop([i_max])
 
     # plot rmse for main hyperparameters with logscale
-<<<<<<< HEAD
-    #box_xnames = ['latent_size', 'mp_steps', 'init_lr', 'decay_rate']
-    #box_xnames = ['seed', 'dropout_rate']
-    n_unique = df.nunique()
-    n_dropped = n_unique.drop(n_unique[n_unique < 2].index)
-    n_dropped = n_dropped.drop(
-        labels=['mae', 'rmse', 'min_step_mae', 'min_step_rmse', 'directory'])
-    print(n_dropped)
-    box_xnames = list(n_dropped.keys())
-    col_to_label = {
-        'latent_size': 'Latent size', 'mp_steps': 'MP steps',
-        'init_lr': 'Learning rate', 'decay_rate': 'LR decay rate',
-        'dropout_rate': 'Dropout rate', 'seed': 'Split seed',
-        'batch_size': 'Batch size', 'layer_norm': 'Layer norm',
-        'global_readout_mlp_layers': 'Readout layers',
-        'mlp_depth': 'MLP depth', 'activation_fn': 'Activation'}
-    df = df.astype({'mlp_depth': 'int32'})
-    df = df.astype({'global_readout_mlp_layers': 'int32'})
-    df = df.astype({'batch_size': 'int32'})
-    df = df.astype({'latent_size': 'int32'})
-    df = df.astype({'mp_steps': 'int32'})
-    df = df.astype({'layer_norm': 'bool'})
-    df = df.astype({'seed': 'int32'})
-    #n_subplots_max = args.n_plots  # maximum number of subplots in a single large plot
-    n_subplots_max = [[0,1,2,3],[4,5,6],[7,8,9]]
-=======
     box_xnames = cols_variable
     col_to_label_type = {
         'latent_size': {'label': 'Latent size', 'dtype': 'int32'},
@@ -405,33 +293,22 @@
         df['activation_name'] = df['activation_name'].map(activation_name_convert)
     n_subplots_max = FLAGS.n_plots  # maximum number of subplots in a single large plot
     #n_subplots_max = [[0,1,2,3],[4,5,6],[7,8,9]]
->>>>>>> 9b91d7bf
     count = 0  # count up plots for saving them in different files
     for box_xnames_split in split_list(box_xnames, n_subplots_max):
         fig, ax = plt.subplots(
             1, len(box_xnames_split), figsize=(len(box_xnames_split)*4, 8),
             sharey=True)
         for i, name in enumerate(box_xnames_split):
-<<<<<<< HEAD
-            sns.boxplot(ax=ax[i], x=name, y='rmse', data=df, color='lightblue')
-            sns.swarmplot(ax=ax[i], x=name, y='rmse', data=df, color='.25')
-            ax[i].set_xlabel(col_to_label[name], fontsize=args.fontsize)
-=======
             print(name)
             sns.boxplot(ax=ax[i], x=name, y='rmse_validation', data=df, color='lightblue')
             sns.swarmplot(ax=ax[i], x=name, y='rmse_validation', data=df, color='.25')
             ax[i].set_xlabel(col_to_label_type[name]['label'], fontsize=FLAGS.fontsize)
->>>>>>> 9b91d7bf
             if i == 0:
                 ax[i].set_ylabel(f'RMSE ({FLAGS.unit})', fontsize=FLAGS.fontsize)
             else:
                 ax[i].set_ylabel('')
             ax[i].tick_params(
-<<<<<<< HEAD
-                axis='both', which='both', labelsize=args.fontsize-4)
-=======
                 axis='both', which='both', labelsize=FLAGS.fontsize-4)
->>>>>>> 9b91d7bf
             ax[i].xaxis.labelpad = 15
         #plt.yscale('log')
         plt.rc('font', size=16)
@@ -443,29 +320,6 @@
         count += 1
 
     fig, ax = plt.subplots()
-<<<<<<< HEAD
-    sns.scatterplot(data=df, x='rmse', y='mae', ax=ax)
-    ax.set_xlabel(f'RMSE ({args.unit})', fontsize=args.fontsize)
-    ax.set_ylabel(f'MAE ({args.unit})', fontsize=args.fontsize)
-    ax.set_title('Bandgap', loc='center', y=1.0, pad=-30)
-    ax.tick_params(which='both', labelsize=16)
-    #plt.rc('font', size=16)
-    plt.tight_layout()
-    plt.show()
-    fig.savefig(
-        args.file + '/rmse_mae.png', bbox_inches='tight', dpi=600)
-    """
-    fig, ax = plt.subplots()
-    sns.scatterplot(data=df, x='num_params', y='mae', ax=ax)
-    ax.set_xlabel('# of parameters', fontsize=args.fontsize)
-    ax.set_ylabel(f'MAE ({args.unit})', fontsize=args.fontsize)
-    plt.rc('font', size=16)
-    plt.tight_layout()
-    plt.show()
-    fig.savefig(
-        args.file + '/params_mae.png', bbox_inches='tight', dpi=600)
-    """
-=======
     sns.scatterplot(data=df, x='rmse_validation', y='mae_validation', ax=ax)
     ax.set_xlabel(f'RMSE ({FLAGS.unit})', fontsize=FLAGS.fontsize)
     ax.set_ylabel(f'MAE ({FLAGS.unit})', fontsize=FLAGS.fontsize)
@@ -492,42 +346,8 @@
         fig.savefig(
             FLAGS.directory + '/params_mae.png', bbox_inches='tight', dpi=600)
 
->>>>>>> 9b91d7bf
     return 0
 
 
 if __name__ == "__main__":
-<<<<<<< HEAD
-    parser = argparse.ArgumentParser(description='Show ensemble of loss curves.')
-    parser.add_argument(
-        '-f', '-F', type=str, dest='file',
-        default='results/aflow/crossval_grid',
-        help='input super directory name')
-    parser.add_argument(
-        '-step', type=int, dest='max_step',
-        default=100000000,  # an arbitrary large number...
-        help='maximum number of steps to take the mse/mae minimum from'
-    )
-    parser.add_argument(
-        '-drop_n', type=int, dest='drop_n',
-        default=0,
-        help='Number of worst values to drop, for clearer visualization'
-    )
-    parser.add_argument(
-        '-n_plots', type=int, dest='n_plots',
-        default=5,
-        help='Number of subplots in a single box plot frame.'
-    )
-    parser.add_argument(
-        '-unit', type=str, dest='unit',
-        default='eV/atom',
-        help='unit string')
-    parser.add_argument(
-        '-fontsize', type=int, dest='fontsize',
-        default=18,
-        help='fontsize of axis labels')
-    args_main = parser.parse_args()
-    main(args_main)
-=======
-    app.run(main)
->>>>>>> 9b91d7bf
+    app.run(main)
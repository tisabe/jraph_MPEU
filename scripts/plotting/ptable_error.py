"""Plot the average error for each species in a periodic table structure."""

import os
from collections import defaultdict
import csv

from absl import app
from absl import flags
from absl import logging
import matplotlib.pyplot as plt
import pandas as pd
from ase.formula import Formula
import numpy as np
import seaborn as sns

from jraph_MPEU.utils import load_config, str_to_list
from jraph_MPEU.input_pipeline import cut_egap


FLAGS = flags.FLAGS
flags.DEFINE_string('workdir', 'results/qm9/test', 'input directory name')
flags.DEFINE_string('label', 'ef', 'kind of label that is trained on. Used to \
    define the plot label. e.g. "ef" or "egap"')
flags.DEFINE_integer('font_size', 18, 'font size to use in labels')
flags.DEFINE_integer('tick_size', 16, 'font size to use in labels')
flags.DEFINE_bool('element_names', False, 'Whether to print element names.')
<<<<<<< HEAD
=======

>>>>>>> 9b91d7bf

# define the element types from the periodic table
element_types = {
    'Noble gases': ['He', 'Ne', 'Ar', 'Kr', 'Xe', 'Rn'],
    'Oxides': ['O'],
    'Reactive non metals': [
        'H', 'C', 'N', 'F', 'P', 'S', 'Cl', 'Se', 'Br', 'I'],
    'Metalloids': ['B', 'Si', 'Ge', 'As', 'Sb', 'Te', 'At'],
    'Post transition metals': ['Al', 'Ga', 'In', 'Sn', 'Tl', 'Pb', 'Bi', 'Po'],
    'Transition metals': [
        'Sc', 'Ti', 'V', 'Cr', 'Mn', 'Fe', 'Co', 'Ni', 'Cu', 'Zn',
        'Y', 'Zr', 'Nb', 'Mo', 'Tc', 'Ru', 'Rh', 'Pd', 'Ag', 'Cd',
        'Hf', 'Ta', 'W', 'Re', 'Os', 'Ir', 'Pt', 'Au', 'Hg',
        'Rf', 'Db', 'Sg', 'Bh', 'Hs'],
    'Lanthanoids/Actinoids': [
        'La', 'Ce', 'Pr', 'Nd', 'Pm', 'Sm', 'Eu', 'Gd', 'Tb', 'Dy', 'Ho', 'Er',
        'Tm', 'Yb', 'Lu', 'Ac', 'Th', 'Pa', 'U', 'Np', 'Pu', 'Am', 'Cm', 'Bk',
        'Cf', 'Es', 'Fm', 'Md', 'No', 'Lr'],
    'Alkali (earth) metals': ['Be', 'Mg', 'Ca', 'Sr', 'Ba', 'Ra', 'Li', 'Na',
        'K', 'Rb', 'Cs', 'Fr']
}


def is_binary_oxide(formula: str):
    counts = Formula(formula).count()
    return (len(counts) == 2) and ('O' in counts)


def get_type(element: str):
    for key, element_list in element_types.items():
        if element in element_list:
            return key
    raise KeyError('Element type not found')


def formula_to_latex(formula: str):
    return Formula(formula).format('latex')


def main(argv):
    """Get the model inferences and plot regression."""
    logging.set_verbosity(logging.INFO)
    if len(argv) > 1:
        raise app.UsageError('Too many command-line arguments.')

    workdir = FLAGS.workdir
    df_path = os.path.join(workdir, 'result.csv')
    config = load_config(workdir)

    # set correct axis labels
    x_label = '# compounds in training set'
<<<<<<< HEAD
    if config.label_type == 'scalar':
        if FLAGS.label == 'egap':
            y_label = r'MAE ($E_g$/eV)'
        elif FLAGS.label == 'energy':
            y_label = r'Calculated $U_0$ (eV)'
        else:
            y_label = r'MAE ($E_f$ per atom/eV)'
    else:
        y_label = 'Accuracy per species'

    if not os.path.exists(df_path) or FLAGS.redo:
        logging.info('Did not find csv path, generating DataFrame.')
        df = get_results_df(workdir)
        df.head()
        print(df)
        df.to_csv(df_path, index=False)
=======
    match (config.label_type, FLAGS.label):
        case ['scalar', 'egap']:
            y_label = r'MAE ($E_g$/eV)'
        case ['scalar', 'ef']:
            y_label = r'MAE ($E_f$ per atom/eV)'
        case ['class', _]:
            y_label = 'Accuracy per species'
        case _:
            raise ValueError(
                f'Unknown label combination {config.label_type, FLAGS.label}')

    if not os.path.exists(df_path):
        raise FileNotFoundError(
            "Evaluation needs to be done first, to generate result csv.")
>>>>>>> 9b91d7bf
    else:
        logging.info('Found csv path. Reading DataFrame.')
        df = pd.read_csv(df_path)
        df['numbers'] = df['numbers'].apply(str_to_list)

    if not 'prediction' in df.columns:
        df['prediction'] = df['prediction_mean']

    if config.label_type == 'scalar':
        df['abs. error'] = abs(df['prediction'] - df[config.label_str])
    else:
        df['class_true'] = df['Egap'].apply(cut_egap) #  1 is insulator, 0 is metal
        df['p_insulator'] = 1 - df['prediction']
        # calculate the class prediction by applying a threshold. Because of the
        # softmax outputs probability, the threshold is exactly 1/2
        df['class_pred'] = df['p_insulator'].apply(lambda p: (p > 0.5)*1)
        df['class_correct'] = df['class_true'] == df['class_pred']
        # make column with accuracy.
        df['abs. error'] = 1 * df['class_correct']

    df['formula_latex'] = df['formula'].apply(formula_to_latex)
    # filter for binary oxides:
    df = df[df['formula'].apply(is_binary_oxide)]

    df_train = df.loc[lambda df_temp: df_temp['split'] == 'train']
    df = df.loc[lambda df_temp: df_temp['split'] == 'test']
    df = df.sort_values(by=['abs. error'])
    print("Five best and worst predictions: ")
    cols = ['auid', 'formula_latex', 'spacegroup_relax', 'Egap', 'prediction']
    print(df[cols][:5])
    print(df[cols][-5:])

    # dict with species as keys and list of errors
    errors_dict = defaultdict(list)

    for _, row in df.iterrows():
        symbols = row['formula']
        if not isinstance(symbols, str):
            continue

        counts = Formula(symbols).count()  # dictionary with species and number
        for symbol in counts.keys():
            errors_dict[symbol].append(row['abs. error'])

    # get species counts from train split dataframe
    count_dict = defaultdict(int)
    ldau_dict = defaultdict(int)

    for _, row in df_train.iterrows():
        symbols = row['formula']
        if not isinstance(symbols, str):
            continue

        counts = Formula(symbols).count()  # dictionary with species and number
        for symbol in counts.keys():
            count_dict[symbol] += 1
            ldau_dict[symbol] += row.ldau_type

    mae_dict = {}
    for species, error_list in errors_dict.items():
        mae_dict[species] = np.mean(error_list)

    # calculate the intersection of keys, for train and test set
    keys_intersect = count_dict.keys() & mae_dict.keys()

    # gather counts and mae's into lists
    species = []
    counts = []
    maes = []
    for key in keys_intersect:
        species.append(key)
        counts.append(count_dict[key])
        maes.append(mae_dict[key])
    df_plot = pd.DataFrame(
        data={'species': species, 'counts': counts, 'maes': maes}
    )
    df_plot['element class'] = df_plot['species'].apply(get_type)
    df_plot = df_plot.sort_values('element class', axis=0, ascending=False)

<<<<<<< HEAD
    # plot number of fit metric depending on number of compounds
    # split dataframe in half for better legend
    df1 = df_plot[df_plot['element class'] > 'Noble gases']
    df2 = df_plot[df_plot['element class'] <= 'Noble gases']

=======
>>>>>>> 9b91d7bf
    fig, ax = plt.subplots()
    sns.scatterplot(data=df_plot, x='counts', y='maes', hue='element class', ax=ax, s=80)
    if FLAGS.element_names:
        for txt, count, mae in zip(keys_intersect, counts, maes):
            ax.annotate(txt, (count, mae))
    ax.set_xlabel(x_label, fontsize=FLAGS.font_size)
    ax.set_ylabel(y_label, fontsize=FLAGS.font_size)
    ax.tick_params(which='both', labelsize=FLAGS.tick_size)
    #ax.yaxis.set_major_formatter(ticker.PercentFormatter(xmax=1, decimals=0))
    ax.legend(title='').set_visible(True)
    plt.rc('legend', fontsize=FLAGS.tick_size-3)
    #sns.move_legend(ax, "upper left", bbox_to_anchor=(1, 1))
    #plt.yscale('log')
    plt.tight_layout()
    plt.show()
    fig.savefig(
        os.path.join(workdir, 'species_vs_count_notext.png'),
        bbox_inches='tight', dpi=600)


    # plot counts of species total and with ldau correction
    df_ldau = pd.DataFrame(columns=['Element', 'Number', 'Type'])
    for i, key in enumerate(count_dict.keys()):
        df_ldau.loc[i] = [key, count_dict[key], 'Total']
    N = len(df_ldau)
    for i, key in enumerate(count_dict.keys()):
        df_ldau.loc[i + N] = [key, ldau_dict[key], 'DFT+U']


    print(df_ldau.head())
    fig, ax = plt.subplots()
    sns.catplot(data=df_ldau, x='Element', y='Number', hue='Type', ax=ax, kind='bar')
    #ax.set_xlabel(x_label, fontsize=FLAGS.font_size)
    #ax.set_ylabel(y_label, fontsize=FLAGS.font_size)
    ax.tick_params(which='both', labelsize=FLAGS.tick_size)
    #ax.yaxis.set_major_formatter(ticker.PercentFormatter(xmax=1, decimals=0))
    #ax.legend(title='').set_visible(True)
    #plt.yscale('log')
    plt.tight_layout()
    plt.show()
    #fig.savefig(workdir+'/species_vs_count_notext.png', bbox_inches='tight', dpi=600)

if __name__ == "__main__":
    app.run(main)<|MERGE_RESOLUTION|>--- conflicted
+++ resolved
@@ -24,10 +24,6 @@
 flags.DEFINE_integer('font_size', 18, 'font size to use in labels')
 flags.DEFINE_integer('tick_size', 16, 'font size to use in labels')
 flags.DEFINE_bool('element_names', False, 'Whether to print element names.')
-<<<<<<< HEAD
-=======
-
->>>>>>> 9b91d7bf
 
 # define the element types from the periodic table
 element_types = {
@@ -79,24 +75,6 @@
 
     # set correct axis labels
     x_label = '# compounds in training set'
-<<<<<<< HEAD
-    if config.label_type == 'scalar':
-        if FLAGS.label == 'egap':
-            y_label = r'MAE ($E_g$/eV)'
-        elif FLAGS.label == 'energy':
-            y_label = r'Calculated $U_0$ (eV)'
-        else:
-            y_label = r'MAE ($E_f$ per atom/eV)'
-    else:
-        y_label = 'Accuracy per species'
-
-    if not os.path.exists(df_path) or FLAGS.redo:
-        logging.info('Did not find csv path, generating DataFrame.')
-        df = get_results_df(workdir)
-        df.head()
-        print(df)
-        df.to_csv(df_path, index=False)
-=======
     match (config.label_type, FLAGS.label):
         case ['scalar', 'egap']:
             y_label = r'MAE ($E_g$/eV)'
@@ -111,7 +89,6 @@
     if not os.path.exists(df_path):
         raise FileNotFoundError(
             "Evaluation needs to be done first, to generate result csv.")
->>>>>>> 9b91d7bf
     else:
         logging.info('Found csv path. Reading DataFrame.')
         df = pd.read_csv(df_path)
@@ -191,14 +168,6 @@
     df_plot['element class'] = df_plot['species'].apply(get_type)
     df_plot = df_plot.sort_values('element class', axis=0, ascending=False)
 
-<<<<<<< HEAD
-    # plot number of fit metric depending on number of compounds
-    # split dataframe in half for better legend
-    df1 = df_plot[df_plot['element class'] > 'Noble gases']
-    df2 = df_plot[df_plot['element class'] <= 'Noble gases']
-
-=======
->>>>>>> 9b91d7bf
     fig, ax = plt.subplots()
     sns.scatterplot(data=df_plot, x='counts', y='maes', hue='element class', ax=ax, s=80)
     if FLAGS.element_names:
@@ -219,27 +188,5 @@
         bbox_inches='tight', dpi=600)
 
 
-    # plot counts of species total and with ldau correction
-    df_ldau = pd.DataFrame(columns=['Element', 'Number', 'Type'])
-    for i, key in enumerate(count_dict.keys()):
-        df_ldau.loc[i] = [key, count_dict[key], 'Total']
-    N = len(df_ldau)
-    for i, key in enumerate(count_dict.keys()):
-        df_ldau.loc[i + N] = [key, ldau_dict[key], 'DFT+U']
-
-
-    print(df_ldau.head())
-    fig, ax = plt.subplots()
-    sns.catplot(data=df_ldau, x='Element', y='Number', hue='Type', ax=ax, kind='bar')
-    #ax.set_xlabel(x_label, fontsize=FLAGS.font_size)
-    #ax.set_ylabel(y_label, fontsize=FLAGS.font_size)
-    ax.tick_params(which='both', labelsize=FLAGS.tick_size)
-    #ax.yaxis.set_major_formatter(ticker.PercentFormatter(xmax=1, decimals=0))
-    #ax.legend(title='').set_visible(True)
-    #plt.yscale('log')
-    plt.tight_layout()
-    plt.show()
-    #fig.savefig(workdir+'/species_vs_count_notext.png', bbox_inches='tight', dpi=600)
-
 if __name__ == "__main__":
     app.run(main)
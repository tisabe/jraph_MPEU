--- conflicted
+++ resolved
@@ -71,11 +71,7 @@
     if FLAGS.label == 'egap':
         xlim = [-0.5, 12.5]
         ylim = [-0.5, 12.5]
-<<<<<<< HEAD
-    elif FLAGS.label == 'energy':
-=======
     elif FLAGS.label == 'U0':
->>>>>>> 9b91d7bf
         xlim = None
         ylim = None
     else:
@@ -99,19 +95,11 @@
     if FLAGS.label == 'egap':
         g.ax_joint.set_xticks([0, 2, 4, 6, 8, 10, 12])
         g.ax_joint.set_yticks([0, 2, 4, 6, 8, 10, 12])
-<<<<<<< HEAD
-    elif FLAGS.label == 'energy':
-        pass
-    else:
-        g.ax_joint.set_xticks([-4, -2, 0, 2])
-        g.ax_joint.set_yticks([-4, -2, 0, 2])
-=======
     elif FLAGS.label == 'U0':
         pass
     elif FLAGS.label == 'ef':
         g.ax_joint.set_xticks([-4, -2, 0, 2, 4])
         g.ax_joint.set_yticks([-4, -2, 0, 2, 4])
->>>>>>> 9b91d7bf
     x_ref = np.linspace(*g.ax_joint.get_xlim())
     g.ax_joint.plot(x_ref, x_ref, '--', alpha=0.2, color='grey')
     #plt.xlabel(CALCULATE_LABEL, fontsize=FLAGS.font_size)
@@ -153,8 +141,6 @@
     fig.savefig(workdir+plot_name, bbox_inches='tight', dpi=600)
 
 
-<<<<<<< HEAD
-=======
 def spacegroup_scatter(df, workdir, plot_name):
     """Plot mean error over number of entries in specific spacegroup."""
     pmg_str = 'spacegroup_pmg'
@@ -176,7 +162,6 @@
     plt.show()
 
 
->>>>>>> 9b91d7bf
 def plot_density(df, workdir, plot_name):
     fig, ax = plt.subplots()
     sns.histplot(
@@ -309,12 +294,6 @@
     median_err = df_test.median(0, numeric_only=True)['abs. error']
     print(f'Median error on test set: {median_err}')
 
-<<<<<<< HEAD
-    # print rows with highest errors
-    df_test = df_test.sort_values(by='abs. error', axis='index')
-    print(df_test[-3:][['auid', 'prediction', config.label_str, 'abs. error',
-        'formula', 'crystal system', 'Egap']])
-=======
     if 'source_file' in df.columns:
         source_files = set(df_test['source_file'].to_list())
         for name in source_files:
@@ -353,7 +332,6 @@
             hue='split'
         )
         plt.show()
->>>>>>> 9b91d7bf
 
     if FLAGS.plot in ('all', 'natoms'):
         fig, ax = plt.subplots()
@@ -363,11 +341,7 @@
             data=df_test,
             ax=ax,
             cbar=True, cbar_kws={'label': 'Count'},
-<<<<<<< HEAD
-            log_scale=(False, True),
-=======
             log_scale=False if np.any(df_test['abs. error']==0) else (False, True),
->>>>>>> 9b91d7bf
             bins=max(df_test['num_atoms'])
         )
         ax.set_xlabel('Number of atoms in unit cell', fontsize=FLAGS.font_size)
@@ -382,21 +356,6 @@
             df_test, workdir, config.label_str, '/regression_test.png')
     if FLAGS.plot in ('all', 'spacegroup'):
         if 'spacegroup_relax' in df.columns:
-<<<<<<< HEAD
-            col = df_train['crystal system']
-            counts = dict(Counter(col))
-            print(counts)
-            plot_space_groups(df_test, workdir, '/error_vs_crystal.png', counts)
-            plt.pie(counts.values(), labels=counts.keys())
-            plt.show()
-        else:
-            print('Skipping spacegroup plots.')
-    if FLAGS.plot in ('all', 'hist'):
-        if 'Egap_type' in df.columns:
-            plot_error_hist(df_test, workdir, '/error_hist.png', 'Egap_type')
-            col = df_train['Egap_type']
-            print(Counter(col))
-=======
             counts = df_train['crystal system'].value_counts(dropna=False)
             print(counts)
             plot_space_groups(df_test, workdir, '/error_vs_crystal.png', counts)
@@ -410,7 +369,6 @@
         if 'Egap_type' in df.columns:
             plot_error_hist(df_test, workdir, '/error_hist.png', 'Egap_type')
             print(df_train['Egap_type'].value_counts(dropna=False))
->>>>>>> 9b91d7bf
         else:
             plot_error_hist(df_test, workdir, '/error_hist.png', None)
     if FLAGS.plot in ('all', 'density'):
@@ -420,12 +378,7 @@
             print('Skipping density plots.')
     if FLAGS.plot in ('all', 'ldau'):
         if 'ldau_type' in df.columns:
-<<<<<<< HEAD
-            col = df_train['ldau_type']
-            print(Counter(col))
-=======
             print(df_train['ldau_type'].value_counts(dropna=False))
->>>>>>> 9b91d7bf
             plot_ldau(df, workdir, '/error_vs_ldau.png')
         else:
             print('Skipping DFT+U plots.')

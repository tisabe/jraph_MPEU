--- conflicted
+++ resolved
@@ -3,12 +3,8 @@
 Most tests consist of running model training for some steps and then looking at
 the resulting metrics and checkpoints.
 """
-<<<<<<< HEAD
-from typing import NamedTuple
-=======
 import os
 import tempfile
->>>>>>> 9b91d7bf
 import unittest
 
 from parameterized import parameterized
@@ -16,22 +12,6 @@
 import jax
 import jraph
 import haiku as hk
-<<<<<<< HEAD
-
-from jraph_MPEU.inference import get_predictions
-
-
-def summing_gnn(graphs):
-    graph_net = jraph.GraphNetwork(
-        update_edge_fn=None,
-        update_node_fn=lambda nodes, senders, receivers, globals: nodes,
-        aggregate_nodes_for_globals_fn=jraph.segment_sum,
-        update_global_fn=lambda nodes, edges, globals: nodes
-    )
-    return graph_net(graphs)
-
-
-=======
 import pandas as pd
 
 from jraph_MPEU.inference import (
@@ -71,7 +51,6 @@
     return graphs
 
 
->>>>>>> 9b91d7bf
 def get_graph_dataset(num_graphs: int, latent_size: int):
     """Return a dummy dataset of graphs."""
     graphs = []
@@ -88,16 +67,6 @@
 
 class TestInference(unittest.TestCase):
     """Test inference.py methods and classes."""
-<<<<<<< HEAD
-    def test_get_predictions(self):
-        """Test case: no dropout, scalar predictions"""
-        latent_size = 1
-        dataset = get_graph_dataset(100, latent_size)
-        net = hk.transform_with_state(summing_gnn)
-        params, state = net.init(jax.random.PRNGKey(42), dataset[0])
-        predictions = get_predictions(dataset, net, params, state, 'scalar')
-
-=======
     @parameterized.expand([
         ('scalar', False),
         ('scalar', True),
@@ -162,17 +131,11 @@
         net_list = [net]*n_ensemble
         params_list = [params]*n_ensemble
         state_list = [state]*n_ensemble
->>>>>>> 9b91d7bf
         predictions_expected = []
         for graph in dataset:
             prediction_expected = np.sum(graph.nodes)
             predictions_expected.append(prediction_expected)
         predictions_expected = np.array(predictions_expected)
-<<<<<<< HEAD
-
-        np.testing.assert_allclose(
-            predictions[0], predictions_expected, rtol=1e-6)
-=======
         predictions_expected = predictions_expected.reshape((-1, 1, 1))
         predictions_expected = np.repeat(predictions_expected, n_ensemble, axis=1)
 
@@ -302,7 +265,6 @@
         nodes_expected = np.concatenate(nodes_expected, axis=0)
         nodes = np.concatenate(nodes, axis=0)
         np.testing.assert_allclose(nodes, nodes_expected)
->>>>>>> 9b91d7bf
 
 
 if __name__ == '__main__':

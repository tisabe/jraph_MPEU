"""Test the functions in the utils module."""

import os
import tempfile
import unittest

from parameterized import parameterized
import jax
import jraph
import numpy as np
import ml_collections

from jraph_MPEU.utils import (
    ConfigIterator,
    save_config,
    load_config,
    normalize_targets,
    get_normalization_dict,
    normalize_graph_globals,
    scale_targets,
    estimate_padding_budget_for_batch_size,
    pad_graph_to_nearest_power_of_two,
    add_labels_to_graphs,
    update_config_fields,
    get_node_edge_distribution_for_batch,
    get_num_pairs,
    str_to_list,
<<<<<<< HEAD
=======
    save_norm_dict,
    load_norm_dict,
    dist_matrix,
    _nearest_bigger_power_of_two,
    replace_globals,
    get_valid_mask
>>>>>>> c1581c1f
)


def get_random_graph_no_edge(rng, n_features) -> jraph.GraphsTuple:
    """Return a random graphsTuple with n_node from 1 to 10 and global feature
    vector of size n_features and no edges."""
    graph = jraph.GraphsTuple(
        nodes=None,
        edges=None,
        senders=None,
        receivers=None,
        n_node=rng.integers(1, 10, (1,)),
        n_edge=None,
        globals=rng.random((n_features,)))
    return graph

def get_random_graph(rng, n_features) -> jraph.GraphsTuple:
    """Return a random graphsTuple with n_node from 1 to 10 and global feature
    vector of size n_features."""
    n_node = rng.integers(1, 10, (1,))
    n_edge = rng.integers(1, 20, (1,))
    graph = jraph.GraphsTuple(
        nodes=None,
        edges=None,
        senders=rng.integers(0, n_node[0], (n_edge[0],)),
        receivers=rng.integers(0, n_node[0], (n_edge[0],)),
        n_node=n_node,
        n_edge=n_edge,
        globals=rng.random((n_features,)))
    return graph


def get_random_graph_list(rng, n_graphs, n_features, make_edges=True):
    """Return a list of n_graphs jraph.GraphsTuple."""
    graphs = []
    for _ in range(n_graphs):
        if make_edges:
            graph = get_random_graph(rng, n_features)
        else:
            graph = get_random_graph_no_edge(rng, n_features)
        graphs.append(graph)
    return graphs


class TestUtilsFunctions(unittest.TestCase):
    """Testing class for utility functions."""
    def setUp(self):
        self.rng = np.random.default_rng()

    def test_replace_globals(self):
        """Test that globals are replaced by zeros."""
        graph = get_random_graph(self.rng, 4)
        graph = replace_globals(graph)
        np.testing.assert_array_equal(graph.globals, [[0]])

        n_graphs = 10
        graphs = get_random_graph_list(self.rng, n_graphs, 4)
        graph = jraph.batch(graphs)
        graph = replace_globals(graph)
        np.testing.assert_array_equal(graph.globals, [[0]]*n_graphs)

    def test_estimate_padding_budget(self):
        """Test estimator by generating graph lists with different
        distributions of n_node and n_edge."""
        # first example has one outlier, so outlier should fit in budget
        single_graph_10 = jraph.GraphsTuple(
            n_node=np.asarray([10]), n_edge=np.asarray([10]),
            nodes=np.ones((10, 4)), edges=np.ones((10, 5)),
            globals=np.ones((1, 6)),
            senders=np.zeros((10)), receivers=np.zeros((10))
        )
        single_graph_100 = jraph.GraphsTuple(
            n_node=np.asarray([100]), n_edge=np.asarray([100]),
            nodes=np.ones((100, 4)), edges=np.ones((100, 5)),
            globals=np.ones((1, 6)),
            senders=np.zeros((100)), receivers=np.zeros((100))
        )
        dataset = [single_graph_10]*10
        dataset.append(single_graph_100)
        batch_size = 2
        num_estimation_graphs = 100
        estimate = estimate_padding_budget_for_batch_size(
            dataset, batch_size, num_estimation_graphs)
        self.assertEqual(estimate.n_node, 128)
        self.assertEqual(estimate.n_edge, 128)
        self.assertEqual(estimate.n_graph, batch_size)

        # second example has graphs of all same sizes
        dataset = [single_graph_10]*10
        batch_size = 2
        num_estimation_graphs = 100
        estimate = estimate_padding_budget_for_batch_size(
            dataset, batch_size, num_estimation_graphs)
        self.assertEqual(estimate.n_node, 64)
        self.assertEqual(estimate.n_edge, 64)
        self.assertEqual(estimate.n_graph, batch_size)

        # third example has one outlier, but it fits in normal budget
        dataset = [single_graph_10]*100
        dataset.append(single_graph_100)
        batch_size = 10
        num_estimation_graphs = 1000
        estimate = estimate_padding_budget_for_batch_size(
            dataset, batch_size, num_estimation_graphs)
        self.assertEqual(estimate.n_node, 128)
        self.assertEqual(estimate.n_edge, 128)
        self.assertEqual(estimate.n_graph, batch_size)

<<<<<<< HEAD
    def test_get_node_edge_distribution_for_batch(self):
        single_graph_10 = jraph.GraphsTuple(
            n_node=np.asarray([10]), n_edge=np.asarray([10]),
            nodes=np.ones((10, 4)), edges=np.ones((10, 5)),
            globals=np.ones((1, 6)),
            senders=np.zeros((10)), receivers=np.zeros((10))
        )
        single_graph_100 = jraph.GraphsTuple(
            n_node=np.asarray([100]), n_edge=np.asarray([100]),
            nodes=np.ones((100, 4)), edges=np.ones((100, 5)),
            globals=np.ones((1, 6)),
            senders=np.zeros((100)), receivers=np.zeros((100))
        )
        graphs_list = [single_graph_10]*10
        graphs_list.append(single_graph_100)

        sum_of_nodes_in_list, sum_of_edges_in_list = get_node_edge_distribution_for_batch(
            graphs_list)
        expected_nodes_in_list = 200
        expected_edges_in_list = 200
        self.assertEqual(sum_of_nodes_in_list, expected_nodes_in_list)
        self.assertEqual(sum_of_edges_in_list, expected_edges_in_list)

=======
        with self.assertRaises(ValueError):
            # batch size has to be larger than 1
            estimate = estimate_padding_budget_for_batch_size(
                dataset, 1, num_estimation_graphs)
        with self.assertRaises(ValueError):
            # dataset cannot contain batched graphs
            estimate = estimate_padding_budget_for_batch_size(
                dataset+[jraph.batch(dataset[:3])],
                batch_size, num_estimation_graphs)

    def test_pad_graph_to_nearest_power_of_two(self):
        """Test pad_graph_to_nearest_power_of_two function."""
        n_features = 4
        n_graphs = 100
        graphs = get_random_graph_list(self.rng, n_graphs, n_features)
        for graph in graphs:
            graph_padded = pad_graph_to_nearest_power_of_two(graph)
            self.assertEqual(sum(graph_padded.n_node)%2, 1)
            self.assertEqual(sum(graph_padded.n_edge)%2, 0)
            self.assertTupleEqual(graph_padded.n_node.shape, (2,))
            self.assertTupleEqual(graph_padded.n_edge.shape, (2,))
            mask = get_valid_mask(graph_padded)
            np.testing.assert_array_equal(mask, [[True], [False]])
>>>>>>> c1581c1f

    def test_str_to_list(self):
        """Test for str_to_list function."""
        text = '[1  2 3 4]'
        res = str_to_list(text)
        list_expected = [1, 2, 3, 4]
        self.assertListEqual(res, list_expected)

    def test_get_num_pairs(self):
        """Test function get_num_pairs."""
        numbers = [1, 1, 1, 1, 4, 4, 5]
        pairs = get_num_pairs(numbers)
        pairs_expected = [
            [1, 1],
            [1, 4],
            [1, 5],
            [4, 1],
            [4, 4],
            [4, 5],
            [5, 1],
            [5, 4],
            [5, 5]
        ]
        np.testing.assert_array_equal(pairs, pairs_expected)
        # with numpy array
        numbers = np.array([1, 1, 1, 1, 4, 4, 5])
        pairs = get_num_pairs(numbers)
        np.testing.assert_array_equal(pairs, pairs_expected)
        # test single number
        numbers = [1]
        pairs = get_num_pairs(numbers)
        pairs_expected = [[1, 1]]
        np.testing.assert_array_equal(pairs, pairs_expected)


    def test_update_config_fields(self):
        """Test updateing a test config with values from the default config."""
        config = ml_collections.ConfigDict()
        config.one = 1
        config.letter = 'c'
        config = update_config_fields(config)
        # test that old entries stayed the same
        self.assertEqual(config.one, 1)
        self.assertEqual(config.letter, 'c')
        # test that new fields were written
        self.assertEqual(config.label_str, 'U0')
        self.assertEqual(config.latent_size, 64)

    def test_config_iterator(self):
        """Test ConfigIterator by producing config grid and checking it."""
        config = ml_collections.ConfigDict()
        config.list = [1, 2]
        config.list2 = ['d', 'e', 'f']
        config.single = ['c']
        iterator = ConfigIterator(config)

        configs = list(iterator)
        self.assertEqual(configs[0].list, 1)
        self.assertEqual(configs[0].list2, 'd')
        self.assertEqual(configs[0].single, 'c')

        self.assertEqual(configs[1].list, 1)
        self.assertEqual(configs[1].list2, 'e')
        self.assertEqual(configs[1].single, 'c')

        self.assertEqual(configs[2].list, 1)
        self.assertEqual(configs[2].list2, 'f')
        self.assertEqual(configs[2].single, 'c')

        self.assertEqual(configs[3].list, 2)
        self.assertEqual(configs[3].list2, 'd')
        self.assertEqual(configs[3].single, 'c')

        self.assertEqual(configs[4].list, 2)
        self.assertEqual(configs[4].list2, 'e')
        self.assertEqual(configs[4].single, 'c')

        self.assertEqual(configs[5].list, 2)
        self.assertEqual(configs[5].list2, 'f')
        self.assertEqual(configs[5].single, 'c')

    def test_save_and_load_config(self):
        """Test saving and loading a config.json file by saving and loading."""
        with tempfile.TemporaryDirectory() as test_dir:
            config = ml_collections.ConfigDict()
            config.a = 1
            config.b = 0.1
            config.c = 'c'
            config.array = [0, 1, 3]
            save_config(config, test_dir)

            config_loaded = load_config(test_dir)
            self.assertEqual(config_loaded.a, config.a)
            self.assertEqual(config_loaded.b, config.b)
            self.assertEqual(config_loaded.c, config.c)

    def test_normalization_raises(self):
        """Test that an incompatible normalization type raises ValueError."""
        normalization_type = 'test'
        n_graphs = 10
        n_features = 4
        graphs = get_random_graph_list(self.rng, n_graphs, n_features)
        with self.assertRaises(ValueError):
            _ = get_normalization_dict(graphs, normalization_type)
        normalization = {
            'type': normalization_type,
            'mean': np.array([1, 2, 3, 4]), 
            'std': np.array([0, 1, 2, 3])}
        targets = np.array([graph.globals for graph in graphs])
        with self.assertRaises(ValueError):
            _ = normalize_targets(graphs, targets, normalization)
        with self.assertRaises(ValueError):
            _ = scale_targets(graphs, targets, normalization)


    @parameterized.expand(['sum', 'per_atom_standard', 'mean', 'standard'])
    def test_get_normalization_dict(self, normalization_type):
        """Test if values of norm_dict have the right shape."""
        n_graphs = 10
        n_features = 4
        graphs = get_random_graph_list(self.rng, n_graphs, n_features)
        norm_dict = get_normalization_dict(graphs, normalization_type)
        self.assertTupleEqual(norm_dict['mean'].shape, (n_features,))
        self.assertTupleEqual(norm_dict['std'].shape, (n_features,))
        self.assertEqual(norm_dict['type'], normalization_type)

    @parameterized.expand(['mean', 'standard'])
    def test_normalize_targets_mean(self, normalization_type):
        """Test the normalization of targets when doing mean aggregation."""
        n_features = 4
        mean = np.array([1, 2, 3, 4])
        std = np.array([0, 1, 2, 3])
        n_graphs = 10 # number of graphs and labels to generate
        graphs = get_random_graph_list(self.rng, n_graphs, n_features)
        targets = np.array([graph.globals for graph in graphs])
        normalization = {
            'type': normalization_type,
            'mean': mean, 
            'std': std}
        norm_targets = normalize_targets(graphs, targets, normalization)

        self.assertTupleEqual(norm_targets.shape, (n_graphs, n_features))
        std = np.where(std==0, 1, std)
        norm_targets_expected = (targets - mean)/std
        np.testing.assert_array_almost_equal(
            norm_targets, norm_targets_expected)

    @parameterized.expand(['sum', 'per_atom_standard'])
    def test_normalize_targets_sum(self, normalization_type):
        """Test the normalization of targets when doing sum aggregation."""
        n_features = 4
        mean = np.array([1, 2, 3, 4])
        std = np.array([0, 1, 2, 3])
        n_graphs = 10 # number of graphs and labels to generate
        graphs = get_random_graph_list(self.rng, n_graphs, n_features)
        targets = np.array([graph.globals for graph in graphs])
        n_nodes = np.array([graph.n_node[0] for graph in graphs])

        normalization = {
            'type': normalization_type,
            'mean': mean, 
            'std': std}
        norm_targets = normalize_targets(graphs, targets, normalization)

        self.assertTupleEqual(norm_targets.shape, (n_graphs, n_features))
        std = np.where(std==0, 1, std)
        norm_targets_expected = (targets - np.outer(n_nodes, mean))/std
        np.testing.assert_array_almost_equal(
            norm_targets, norm_targets_expected)

    @parameterized.expand(
        ['sum', 'per_atom_standard', 'mean', 'standard',
        'scalar_non_negative'])
    def test_norm_and_scale(self, normalization_type):
        """Test normalizing and scaling back targets and check for identity."""
        n_graph = 10 # number of graphs and labels to generate
        n_features = 4
        graphs = get_random_graph_list(self.rng, n_graph, n_features)
        targets = np.array([graph.globals for graph in graphs])

        norm_dict = get_normalization_dict(graphs, normalization_type)
        norm_targets = normalize_targets(graphs, targets, norm_dict)
        targets_rescaled = scale_targets(graphs, norm_targets, norm_dict)
        np.testing.assert_array_almost_equal(targets, targets_rescaled)

    def test_normalize_graph_globals_mean(self):
        """Test normalization of targets inside globals of graphs."""
        n_graph = 10
        n_features = 4
        mean = np.array([1, 2, 3, 4])
        std = np.array([1, 2, 3, 4])
        normalization = {
            'type': 'standard',
            'mean': mean, 
            'std': std}
        graphs = get_random_graph_list(self.rng, n_graph, n_features)
        graphs_norm = normalize_graph_globals(graphs, normalization)
        for graph_norm, graph in zip(graphs_norm, graphs):
            self.assertTupleEqual(graph_norm.globals.shape, (n_features,))
            np.testing.assert_array_almost_equal(
                graph_norm.globals, (graph.globals-mean)/std)

    def test_normalize_graph_globals_sum(self):
        """Test normalization of targets inside globals of graphs."""
        n_graph = 10
        n_features = 4
        mean = np.array([1, 2, 3, 4])
        std = np.array([1, 2, 3, 4])
        normalization = {
            'type': 'per_atom_standard',
            'mean': mean, 
            'std': std}
        graphs = get_random_graph_list(self.rng, n_graph, n_features)
        graphs_norm = normalize_graph_globals(graphs, normalization)
        for graph_norm, graph in zip(graphs_norm, graphs):
            self.assertTupleEqual(graph_norm.globals.shape, (n_features,))
            np.testing.assert_array_almost_equal(
                graph_norm.globals, (graph.globals-graph.n_node[0]*mean)/std)

    def test_save_load_norm_dict(self):
        """Test saving and loading of a dummy normalization dict."""
        with tempfile.TemporaryDirectory() as test_dir:
            norm_path = os.path.join(test_dir, 'norm.json')
            norm_dict = {'string': 'test', 'np.array': np.array([1.,2.])}
            save_norm_dict(norm_dict, norm_path)
            norm_dict_load = load_norm_dict(norm_path)
            np.testing.assert_array_equal(
                norm_dict['np.array'], norm_dict_load['np.array'])
            self.assertEqual(norm_dict['string'], norm_dict_load['string'])
        
        # test empty dict return when no norm_dict was saved
        norm_dict_load = load_norm_dict('norm.json')
        self.assertEqual(norm_dict_load, {})

    def test_dynamic_batch_budget(self):
        """Test dynamic batching budget of graphs by looking at sizes of the
        graphs."""
        n_graph = 1000 # number of graphs
        graph = jraph.GraphsTuple(
            nodes=np.asarray([0, 1, 2, 3, 4]),
            edges=np.ones((6, 2)),
            senders=None,
            receivers=None,
            n_node=np.asarray([5]),
            n_edge=np.asarray([6]),
            globals=None)
        graphs = [graph] * n_graph

        batch_size = 32
        budget = estimate_padding_budget_for_batch_size(
            graphs, batch_size, num_estimation_graphs=100)

        # calculate the average number of nodes, edges and graphs in a batch
        expected_n_node = 192 # 32 * 5 + 32 (rounded up by 32)
        expected_n_edge = 256 # 32 * 6 + 64 (rounded up by 64)
        expected_n_graph = 32
        self.assertEqual(budget.n_node, expected_n_node)
        self.assertEqual(budget.n_edge, expected_n_edge)
        self.assertEqual(budget.n_graph, expected_n_graph)

    def test_dynamic_batch_labels(self):
        """Test dynamic batching of the graph labels with checksums."""
        n_graph = 1000 # number of graphs
        graph = jraph.GraphsTuple(
            nodes=np.asarray([0, 1, 2, 3, 4]),
            edges=np.ones((6, 2)),
            senders=np.array([0, 1]),
            receivers=np.array([2, 2]),
            n_node=np.asarray([5]),
            n_edge=np.asarray([6]),
            globals=None)
        graphs = [graph] * n_graph
        labels = [i for i in range(n_graph)]

        batch_size = 32
        budget = estimate_padding_budget_for_batch_size(
            graphs, batch_size, num_estimation_graphs=100)
        graphs = add_labels_to_graphs(graphs, labels)

        graph_example = graphs[10]
        global_example = graph_example.globals
        label_example = labels[10]
        np.testing.assert_equal(global_example, label_example)

        batch_generator = jraph.dynamically_batch(
            iter(graphs), budget.n_node, budget.n_edge, budget.n_graph)
        self.assertEqual(budget.n_graph, batch_size)
        self.assertEqual(budget.n_node, 192)
        self.assertEqual(budget.n_edge, 256)

        # check the sum of globals returned from batch generator
        global_sum = 0
        for batch in batch_generator:
            global_sum += sum(batch.globals)
        self.assertEqual(global_sum, sum(labels))

    def test_dist_matrix(self):
        """Test dist_matrix function manually with small list of positions."""
        pos = np.array([
            [0,0,0],
            [1,0,0],
            [0,1,0],
            [0,0,1]
        ])
        expected = np.sqrt(np.array([
            [0, 1, 1, 1],
            [1, 0, 2, 2],
            [1, 2, 0, 2],
            [1, 2, 2, 0]
        ]))
        dist = dist_matrix(pos)
        np.testing.assert_array_almost_equal(dist, expected)

    @parameterized.expand([
        (1, 2), (2, 2), (42, 64), (111, 128)
    ])
    def test_nearest_bigger_power_of_two(self, input_val, expected):
        """Test _nearest_bigger_power_of_two with examples."""
        self.assertEqual(_nearest_bigger_power_of_two(input_val), expected)


if __name__ == '__main__':
    unittest.main()<|MERGE_RESOLUTION|>--- conflicted
+++ resolved
@@ -25,15 +25,12 @@
     get_node_edge_distribution_for_batch,
     get_num_pairs,
     str_to_list,
-<<<<<<< HEAD
-=======
     save_norm_dict,
     load_norm_dict,
     dist_matrix,
     _nearest_bigger_power_of_two,
     replace_globals,
     get_valid_mask
->>>>>>> c1581c1f
 )
 
 
@@ -142,7 +139,6 @@
         self.assertEqual(estimate.n_edge, 128)
         self.assertEqual(estimate.n_graph, batch_size)
 
-<<<<<<< HEAD
     def test_get_node_edge_distribution_for_batch(self):
         single_graph_10 = jraph.GraphsTuple(
             n_node=np.asarray([10]), n_edge=np.asarray([10]),
@@ -166,7 +162,6 @@
         self.assertEqual(sum_of_nodes_in_list, expected_nodes_in_list)
         self.assertEqual(sum_of_edges_in_list, expected_edges_in_list)
 
-=======
         with self.assertRaises(ValueError):
             # batch size has to be larger than 1
             estimate = estimate_padding_budget_for_batch_size(
@@ -190,7 +185,6 @@
             self.assertTupleEqual(graph_padded.n_edge.shape, (2,))
             mask = get_valid_mask(graph_padded)
             np.testing.assert_array_equal(mask, [[True], [False]])
->>>>>>> c1581c1f
 
     def test_str_to_list(self):
         """Test for str_to_list function."""

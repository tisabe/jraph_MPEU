--- conflicted
+++ resolved
@@ -25,16 +25,10 @@
 class UnitTests(absltest.TestCase):
     """Unit test class. This string only exists to make my linter happy."""
     def test_not_empty(self):
-<<<<<<< HEAD
-        """Test that the database is not empty."""
-        database = ase.db.connect(FLAGS.file)
-        self.assertTrue(len(database) > 0)
-=======
         """Test that the db has entries."""
         database = ase.db.connect(FLAGS.file)
         self.assertTrue(len(database) > 0)
 
->>>>>>> 3a9d43db
     def test_vis_and_print(self):
         """Test db by visualizing and printing database entries."""
         database = ase.db.connect(FLAGS.file)

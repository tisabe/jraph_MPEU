"""Test the functions of the input_pipeline_test.py module."""
import tempfile
import os
import json
import random

import unittest
import jraph
import numpy as np
from ase import Atoms
import ase.db
import ml_collections

from jraph_MPEU.input_pipeline import (
    DataReader,
    ase_row_to_jraph,
    asedb_to_graphslist,
    atoms_to_nodes_list,
    get_train_val_test_split_dict,
    save_split_dict,
    load_split_dict,
    get_datasets,
    get_atom_num_list,
    label_list_to_class_dict,
    label_list_to_int_class_list,
    shuffle_train_val_data,
    get_graph_fc,
    get_graph_knearest,
    get_graph_cutoff
)
from jraph_MPEU.utils import add_labels_to_graphs, dist_matrix

class TestPipelineFunctions(unittest.TestCase):
    """Testing class."""
    def setUp(self):
        """Prepare test cases."""
        # ase databases with graph features (in the "data" sections)
        self.graphs_dbs = [
<<<<<<< HEAD
            'QM9/qm9_graphs.db',
            'aflow/graphs_all_12knn.db',
            'matproj/mp2018_graphs.db']
        # ase databases without graph features
        self.raw_dbs = ['QM9/qm9.db']
        self.test_db = 'QM9/qm9_graphs.db'
        # aflow database to test Egap classification inputs
        self.aflow_db = 'aflow/graphs_all_12knn.db'
=======
            'databases/QM9/graphs_fc_vec.db',
            'databases/aflow/graphs_12knn_vec.db',
            'databases/matproj/mp2018_graphs.db']
        # ase databases without graph features
        self.raw_dbs = ['databases/QM9/qm9.db']
        self.test_db_path = 'databases/QM9/graphs_fc_vec.db'
        # aflow database to test Egap classification inputs
        self.aflow_db = 'databases/aflow/graphs_12knn_vec.db'
        self.rng = np.random.default_rng(seed=7)

    def test_graph_fc(self):
        """Test if fully connected graphs are correctly generated."""
        atoms = Atoms('H5')
        num_nodes = 5
        dimensions = 3
        position_matrix = self.rng.integers(0, 10, size=(num_nodes, dimensions))
        atoms.set_positions(position_matrix)

        nodes, pos, edges, senders, receivers = get_graph_fc(atoms)

        expected_edges = []
        expected_senders = []
        expected_receivers = []

        for receiver in range(num_nodes):
            for sender in range(num_nodes):
                if sender != receiver:
                    expected_edges.append(
                        position_matrix[receiver] - position_matrix[sender])
                    expected_senders.append(sender)
                    expected_receivers.append(receiver)

        np.testing.assert_array_equal(np.array([1]*num_nodes), nodes)
        np.testing.assert_array_equal(pos, position_matrix)
        np.testing.assert_array_almost_equal(np.array(expected_edges), edges)
        np.testing.assert_array_equal(np.array(expected_senders), senders)
        np.testing.assert_array_equal(np.array(expected_receivers), receivers)

    def test_catch_fc_with_pbc(self):
        """Test that trying to make a fully connected graph from atoms with
        periodic boundary conditions raises an exception."""
        atoms = Atoms('H5', pbc=True)
        num_nodes = 5
        dimensions = 3
        position_matrix = self.rng.integers(0, 10, size=(num_nodes, dimensions))
        atoms.set_positions(position_matrix)

        with self.assertRaises(ValueError, msg='PBC not allowed for fully connected graph.'):
            get_graph_fc(atoms)

    def test_k_nn_random(self):
        """Test generating a k-nearest neighbor graph from random atomic
        positions."""
        num_nodes = 5
        atoms = Atoms(f'H{num_nodes}')
        dimensions = 3
        k = 3
        position_matrix = self.rng.integers(0, 10, size=(num_nodes, dimensions))
        distances = dist_matrix(position_matrix)
        atoms.set_positions(position_matrix)
        nodes, pos, edges, senders, receivers = get_graph_knearest(atoms, k)

        expected_senders = []
        expected_receivers = []

        for row in range(num_nodes):
            idx_list = []
            last_idx = 0
            for _ in range(k):
                # temporary last saved minimum value, initialized to high value
                min_val_last = 9999.9
                for col in range(num_nodes):
                    if col == row or (col in idx_list):
                        # do nothing on the diagonal,
                        # or if column has already been included
                        continue
                    else:
                        val = distances[row, col]
                        if val < min_val_last:
                            min_val_last = val
                            last_idx = col
                idx_list.append(last_idx)
                expected_senders.append(last_idx)
                expected_receivers.append(row)

        expected_edges = position_matrix[expected_receivers] - position_matrix[expected_senders]
        # we only check distances exactly, since senders have an arbitrary
        # ordering because of the way neighborlists are built in ase
        dists = np.sqrt(np.sum(edges**2, axis=1))
        dists_expected = np.sqrt(np.sum(expected_edges**2, axis=1))
        np.testing.assert_array_equal(np.array(dists_expected), dists)
        self.assertTupleEqual(np.shape(nodes), (num_nodes,))
        self.assertTupleEqual(np.shape(pos), (num_nodes, dimensions))
        self.assertTupleEqual(np.shape(edges), (num_nodes*k, dimensions))
        self.assertTupleEqual(np.shape(senders), (num_nodes*k,))
        self.assertTupleEqual(np.shape(receivers), (num_nodes*k,))

    def test_k_nn_pbc(self):
        """Test generating a k-nearest neighbor graph from random atomic
        positions with periodic boundary conditions."""
        cell_l = 2
        num_nodes = 5
        atoms = Atoms(f'H{num_nodes}', cell=[cell_l]*3, pbc=[1, 1, 1])
        dimensions = 3
        k = 3
        position_matrix = self.rng.integers(0, 10, size=(num_nodes, dimensions))
        atoms.set_positions(position_matrix)
        nodes, pos, edges, senders, receivers = get_graph_knearest(atoms, k)
        self.assertTupleEqual(np.shape(nodes), (num_nodes,))
        self.assertTupleEqual(np.shape(pos), (num_nodes, dimensions))
        self.assertTupleEqual(np.shape(edges), (num_nodes*k, dimensions))
        self.assertTupleEqual(np.shape(senders), (num_nodes*k,))
        self.assertTupleEqual(np.shape(receivers), (num_nodes*k,))
        # check that coordinates of pos have been wrapped to inside the cell
        for coordinate in pos.flatten():
            self.assertLessEqual(coordinate, cell_l)

    def test_k_nn_too_far(self):
        """Test generating a k-nearest neighbor graph, but an exception is
        raised because the atoms are too far apart."""
        atoms = Atoms('H2')
        dimensions = 3
        scale = 10
        position_matrix = [[0]*dimensions, [scale]*dimensions]
        k = 1
        atoms.set_positions(position_matrix)
        with self.assertRaises(RuntimeError):
            _ = get_graph_knearest(atoms, k, initial_radius=scale/20)

    def test_get_cutoff_adj_from_dist_random(self):
        """Test generating a graph with constant cutoff from random
        atomic positions."""
        num_nodes = 4
        atoms = Atoms(f'H{num_nodes}')
        dimensions = 3
        cutoff = 0.7
        position_matrix = self.rng.random((num_nodes, dimensions))
        distances = dist_matrix(position_matrix)

        atoms.set_positions(position_matrix)
        nodes, pos, edges, senders, receivers = get_graph_cutoff(atoms, cutoff)

        expected_senders = []
        expected_receivers = []

        for receiver in range(num_nodes):
            for sender in range(num_nodes):
                if not sender == receiver:
                    if distances[sender, receiver] < cutoff:
                        expected_senders.append(sender)
                        expected_receivers.append(receiver)

        expected_edges = position_matrix[expected_receivers] - position_matrix[expected_senders]

        # edges might be arranged differently
        edges = np.sort(edges)
        expected_edges = np.sort(expected_edges)

        np.testing.assert_array_equal(np.array([1]*num_nodes), nodes)
        np.testing.assert_array_equal(pos, position_matrix)
        np.testing.assert_array_almost_equal(np.array(expected_edges), edges)
        self.assertCountEqual(np.array(expected_senders), senders)
        self.assertCountEqual(np.array(expected_receivers), receivers)

    def test_cutoff_pbc(self):
        """Test generating a constant cutoff graph from random atomic
        positions with periodic boundary conditions."""
        cell_l = 10
        num_nodes = 5
        atoms = Atoms(f'H{num_nodes}', cell=[cell_l]*3, pbc=[1, 1, 1])
        dimensions = 3
        position_matrix = self.rng.integers(0, 10, size=(num_nodes, dimensions))
        atoms.set_positions(position_matrix)
        nodes, pos, _, _, _ = get_graph_cutoff(atoms, 5)
        np.testing.assert_array_equal(nodes, [1]*5)
        self.assertTupleEqual(np.shape(nodes), (num_nodes,))
        self.assertTupleEqual(np.shape(pos), (num_nodes, dimensions))
        # check that coordinates of pos have been wrapped to inside the cell
        for coordinate in pos.flatten():
            self.assertLessEqual(coordinate, cell_l)

    def test_cutoff_no_edges(self):
        """Test generating a constant cutoff graph from random atomic
        positions with periodic boundary conditions."""
        num_nodes = 2
        atoms = Atoms('H2')
        dimensions = 3
        position_matrix = [[0]*dimensions, [1]*dimensions]
        atoms.set_positions(position_matrix)
        with self.assertWarns(RuntimeWarning):
            nodes, pos, edges, senders, receivers = get_graph_cutoff(atoms, 1)
        np.testing.assert_array_equal(nodes, [1]*num_nodes)
        self.assertTupleEqual(np.shape(nodes), (num_nodes,))
        self.assertTupleEqual(np.shape(pos), (num_nodes, dimensions))
        self.assertEqual(len(senders), 0)
        self.assertEqual(len(receivers), 0)
        np.testing.assert_array_equal(edges, np.zeros((0, 1)))

    def test_get_datasets_split(self):
        """Test that the same reproducible splits are returned by get_datasets."""
        config = ml_collections.ConfigDict()
        config.train_frac = 0.5
        config.val_frac = 0.3
        config.test_frac = 0.2
        config.label_str = 'test_label'
        config.selection = None
        config.limit_data = None
        config.num_edges_max = None
        config.seed_splits = 42
        config.aggregation_readout_type = 'mean'
        config.label_type = 'scalar'
        config.shuffle_val_seed = -1
        num_rows = 10  # number of rows to write
        label_values = np.arange(num_rows)*1.0
        compound_list = ['H', 'He2', 'Li3', 'Be4', 'B5', 'C6', 'N7', 'O8']

        with tempfile.TemporaryDirectory() as test_dir:  # directory for database
            config.data_file = test_dir + 'test.db'
            path_split = os.path.join(test_dir, 'splits.json')
            path_num = os.path.join(test_dir, 'atomic_num_list.json')
            # check that there is no file with splits or atomic numbers yet
            self.assertFalse(os.path.exists(path_split))
            self.assertFalse(os.path.exists(path_num))
            # create and connect to temporary database
            database = ase.db.connect(config.data_file)
            for label_value in label_values:
                # example structure
                h2_atom = Atoms(
                    random.choice(compound_list))
                key_value_pairs = {config.label_str: label_value}
                data = {
                    'senders': [0],
                    'receivers': [0],
                    'edges': [5.0]
                }
                database.write(h2_atom, key_value_pairs=key_value_pairs, data=data)
            graphs_split, norm_dict = get_datasets(
                config, test_dir
            )
            mean = norm_dict['mean']
            std = norm_dict['std']
            train_labels = [graph.globals[0]*std + mean \
                for graph in graphs_split['train']]
            val_labels = [graph.globals[0]*std + mean \
                for graph in graphs_split['validation']]
            test_labels = [graph.globals[0]*std + mean \
                for graph in graphs_split['test']]
            self.assertListEqual(train_labels, [6., 7., 3., 0., 5.])
            self.assertListEqual(val_labels, [1., 2., 9.])
            self.assertListEqual(test_labels, [4., 8.])

            # now with shuffled val and train set
            # split dict will be loaded, test stays the same but val and train
            # are shuffled
            config.shuffle_val_seed = 1

            graphs_split, norm_dict = get_datasets(
                config, test_dir
            )
            mean = norm_dict['mean']
            std = norm_dict['std']
            train_labels = [graph.globals[0]*std + mean \
                for graph in graphs_split['train']]
            val_labels = [graph.globals[0]*std + mean \
                for graph in graphs_split['validation']]
            test_labels = [graph.globals[0]*std + mean \
                for graph in graphs_split['test']]
            self.assertListEqual(train_labels, [2., 6., 5., 0., 1.])
            self.assertListEqual(val_labels, [9., 3., 7.])
            self.assertListEqual(test_labels, [4., 8.])

    def test_shuffle_train_val_data(self):
        """Test shuffle function. Same seed should produce the same result."""
        train_data = [1, 2, 3, 4, 5]
        val_data = [6, 7, 8]
        seed = 42
        train_new, val_new = shuffle_train_val_data(train_data, val_data, seed)
        self.assertListEqual(train_new, [8, 3, 5, 4, 7])
        self.assertListEqual(val_new, [2, 6, 1])
>>>>>>> 9b91d7bf

    def test_dbs_not_empty(self):
        for db_name in self.graphs_dbs + self.raw_dbs:
            if not os.path.isfile(db_name):
                raise FileNotFoundError(f'{db_name} does not exist')
            ase_db = ase.db.connect(db_name)
            self.assertGreater(ase_db.count(), 0, f"{db_name} is empty")

    def test_class_conversion(self):
        """Test converting label list with string classes to int classes."""
        label_list = ['A', 'A', 'B', 'A', 'C', 'C', 'B']
        class_dict_expected = {'A': 0, 'B': 1, 'C': 2}
        class_dict = label_list_to_class_dict(label_list)
        self.assertTrue(class_dict_expected == class_dict)

        class_list_expected = [0, 0, 1, 0, 2, 2, 1]
        class_list = label_list_to_int_class_list(label_list, class_dict)
        self.assertTrue(class_list_expected == class_list)

    def test_get_datasets(self):
        """Test new version of get_datasets.

        For this an ase database is generated with atoms objects and graphs
        attributes. Also a config with parameters is generated."""
        config = ml_collections.ConfigDict()
        config.train_frac = 0.5
        config.val_frac = 0.3
        config.test_frac = 0.2
        config.label_str = 'test_label'
        config.selection = None
        config.limit_data = None
        config.num_edges_max = None
        config.seed_splits = 42
        config.aggregation_readout_type = 'mean'
        config.label_type = 'scalar'
        num_rows = 10  # number of rows to write
        label_values = np.arange(num_rows)*1.0
        compound_list = ['H', 'He2', 'Li3', 'Be4', 'B5', 'C6', 'N7', 'O8']

        with tempfile.TemporaryDirectory() as test_dir:  # directory for database
            config.data_file = test_dir + 'test.db'
            path_split = os.path.join(test_dir, 'splits.json')
            path_num = os.path.join(test_dir, 'atomic_num_list.json')
            path_norm = os.path.join(test_dir, 'normalization.json')
            # check that there is no file with splits or atomic numbers yet
            self.assertFalse(os.path.exists(path_split))
            self.assertFalse(os.path.exists(path_num))
            # create and connect to temporary database
            database = ase.db.connect(config.data_file)
            test_split_dict = {
                'train': [1, 2, 3, 4, 5],
                'validation': [6, 7, 8],
                'test': [9, 10]}
            save_split_dict(test_split_dict, test_dir)
            for label_value in label_values:
                # example structure
                h2_atom = Atoms(
                    random.choice(compound_list))
                key_value_pairs = {config.label_str: label_value}
                data = {
                    'senders': [0],
                    'receivers': [0],
                    'edges': [5.0]
                }
                database.write(h2_atom, key_value_pairs=key_value_pairs, data=data)
            graphs_split, norm_dict = get_datasets(
                config, test_dir
            )
            mean = norm_dict['mean']
            std = norm_dict['std']
            # calculate expected metrics using only training labels
            mean_expected = np.mean(
                label_values[np.array(test_split_dict['train'])-1])
            std_expected = np.std(
                label_values[np.array(test_split_dict['train'])-1])
            self.assertAlmostEqual(mean, mean_expected)
            self.assertAlmostEqual(std, std_expected)

            # check that the splits.json and atomic_num_list.json file was created
            self.assertTrue(os.path.exists(path_split))
            self.assertTrue(os.path.exists(path_num))
            self.assertTrue(os.path.exists(path_norm))
            # check that the atomic num list has at least one entry
            with open(path_num, 'r', encoding="utf-8") as list_file:
                num_list = json.load(list_file)
            self.assertTrue(len(num_list) > 0)

            globals_expected = {
                'train': [[0], [1], [2], [3], [4]],
                'validation': [[5], [6], [7]],
                'test': [[8], [9]]
            }
            graphs_split_old = graphs_split.copy() # copy for comparison later
            for split, graph_list in graphs_split.items():
                labels = [(graph.globals*std)+mean for graph in graph_list]
                np.testing.assert_array_equal(labels, globals_expected[split])

            # load the dataset again to check if generated jsons work
            graphs_split, _ = get_datasets(
                config, test_dir
            )
            for split, graph_list in graphs_split.items():
                nodes = [np.array(graph.nodes) for graph in graph_list]
                graphs_list_old = graphs_split_old[split]
                nodes_old = [np.array(graph.nodes) for graph in graphs_list_old]
                for node, node_old in zip(nodes, nodes_old):
                    np.testing.assert_array_equal(node, node_old)

    def test_get_datasets_class(self):
        """Test get_dataset function using classification label.
        
        For this test to work, an aflow dataset has to be created using
        scripts/data/get_aflow_csv.py and scripts/data/aflow_to_graphs.py."""

        if not os.path.isfile(self.aflow_db):
            raise FileNotFoundError(f'{self.aflow_db} does not exist')
        config = ml_collections.ConfigDict()
        config.train_frac = 0.5
        config.val_frac = 0.3
        config.test_frac = 0.2
        config.label_str = 'Egap'
        config.egap_cutoff = 0.0
        config.selection = None
        config.limit_data = 10000
        config.num_edges_max = None
        config.seed_splits = 42
        config.aggregation_readout_type = 'mean'
        config.label_type = 'class'
        config.data_file = self.aflow_db

        with tempfile.TemporaryDirectory() as workdir:
            graphs_split, norm_dict = get_datasets(config, workdir)
            globals_list = []
            for graph in graphs_split['train']:
                globals_list.append(graph.globals[0])
            # check that there are only zeros and ones in the list
            self.assertTrue(sorted(set(globals_list)) == [0, 1])
            self.assertFalse(norm_dict)
            # TODO: check that threshold is evaluated correctly

    def test_save_load_split_dict(self):
        """Test the saving and loading of a split dict by generating, saving
        and loading a split dict in a temporary file."""
        test_dict = {
            'train': [1, 2, 3, 4, 5],
            'validation': [6, 7, 8],
            'test': [9]}
        with tempfile.TemporaryDirectory() as test_dir:
            save_split_dict(test_dict, test_dir, database_path='test')
            with open(os.path.join(test_dir, 'splits.json'), 'r', encoding="utf-8") as splits_file:
                splits_dict = json.load(splits_file)
                self.assertEqual(splits_dict['database_path'], 'test')
            dict_loaded = load_split_dict(test_dir)
        # the loaded dict now has signature
        # {1: 'split1', 2: 'split1',... 11: 'split2',...}.
        for key, ids in test_dict.items():
            for i in ids:
                self.assertEqual(
                    key, dict_loaded[i], f"Failed dict: {dict_loaded[i]}")

    def test_get_splits_fail(self):
        """Test getting the indices for train/test/validation splits.

        This test should fail because the fractions don't add up to one."""
        id_list = range(100)
        train_frac = 0.85
        val_frac = 0.15
        test_frac = 0.1
        # function should fail, because fractions do not add up to one
        self.assertRaises(
            ValueError,
            get_train_val_test_split_dict,
            id_list, train_frac, val_frac, test_frac
        )

    def test_get_splits_length(self):
        """Test getting the indices for train/test/validation splits."""
        id_list = range(100)
        train_frac = 0.75
        val_frac = 0.15
        test_frac = 0.1
        split_dict = get_train_val_test_split_dict(
            id_list, train_frac, val_frac, test_frac)
        self.assertEqual(len(split_dict['train']), 75)
        self.assertEqual(len(split_dict['validation']), 15)
        self.assertEqual(len(split_dict['test']), 10)

    def test_get_splits(self):
        """Test getting the exact indices for reproducibility in later versions."""
        id_list = range(1, 21)
        train_frac = 0.5
        val_frac = 0.3
        test_frac = 0.2
        split_dict = get_train_val_test_split_dict(
            id_list, train_frac, val_frac, test_frac)
        np.testing.assert_array_equal(
            split_dict['train'], [6, 15, 10, 8, 17, 12, 4, 1, 16, 13])
        np.testing.assert_array_equal(
            split_dict['validation'], [19, 9, 2, 14, 5, 18])
        np.testing.assert_array_equal(
            split_dict['test'], [20, 3, 7, 11])

    def test_get_cutoff_val(self):
        """Test getting the cutoff types and values from the datasets."""
        for db_name in self.graphs_dbs:
            if not os.path.isfile(db_name):
                raise FileNotFoundError(f'{db_name} does not exist')
            first_row = None
            database = ase.db.connect(db_name)
            for i, row in enumerate(database.select(limit=10)):
                if i == 0:
                    first_row = row
            _ = first_row['cutoff_type']
            _ = first_row['cutoff_val']


    def test_asedb_to_graphslist(self):
        """Test converting an asedb to a list of jraph.GraphsTuple.

        Note: for this test, the QM9 data has to be downloaded
        beforehand, using the scipt get_qm9.py, and converted to graphs
        using asedb_to_graphs.py. The database has to be located at
        QM9/qm9_graphs.db relative to the path of this test.

        Test case:
            file: QM9/qm9_graphs.db
            label_str: U0
            selection: None
            limit: 100
        """

<<<<<<< HEAD
        file_str = self.test_db
=======
        file_str = self.test_db_path
>>>>>>> 9b91d7bf
        if not os.path.isfile(file_str):
            raise FileNotFoundError(f'{file_str} does not exist')
        label_str = 'U0'
        selection = None
        limit = 100
        graphs, labels, ids = asedb_to_graphslist(
            file=file_str, label_str=label_str, selection=selection, limit=limit)
        _ = [self.assertIsInstance(graph, jraph.GraphsTuple) for graph in graphs]
        _ = [self.assertIsInstance(i, int) for i in ids]
        # assert that the selection worked
        _ = [self.assertFalse(label == 0) for label in labels]
        _ = [self.assertTrue(label < 0) for label in labels]
        self.assertEqual(limit, len(graphs))

    def test_DataReader_no_repeat(self):
        """Test the DataReader without repeating."""

        num_graphs = 20 # number of graphs
        graph = jraph.GraphsTuple(
            nodes=np.asarray([0, 1, 2, 3, 4]),
            edges=np.ones((6, 2)),
            senders=np.array([0, 1]),
            receivers=np.array([2, 2]),
            n_node=np.asarray([5]),
            n_edge=np.asarray([6]),
            globals=None)
        graphs = [graph] * num_graphs
        labels = range(num_graphs)
        graphs = add_labels_to_graphs(graphs, labels)
        batch_size = 10

        reader = DataReader(graphs, batch_size, False, 42)
        expected_batches = [
            [0, 1, 2, 3, 4, 5, 6, 7, 8, 0],
            [9, 10, 11, 12, 13, 14, 15, 16, 17, 0],
            [18, 19, 0, 0, 0, 0, 0, 0, 0, 0]
        ]
        for batch, expected_batch in zip(reader, expected_batches):
            np.testing.assert_array_equal(batch.globals, expected_batch)

    def test_DataReader_repeat(self):
        """Test the DataReader repeating and shuffling."""

        num_graphs = 20 # number of graphs
        graph = jraph.GraphsTuple(
            nodes=np.asarray([0, 1, 2, 3, 4]),
            edges=np.ones((6, 2)),
            senders=np.array([0, 1]),
            receivers=np.array([2, 2]),
            n_node=np.asarray([5]),
            n_edge=np.asarray([6]),
            globals=None)
        graphs = [graph] * num_graphs
        labels = range(num_graphs)
        graphs = add_labels_to_graphs(graphs, labels)
        batch_size = 10
        num_batches = 3  # Number of batches to query and test
        reader = DataReader(graphs, batch_size, True, 42)
        labels_repeat_sum = 0

        for _ in range(num_batches):
            graphs = next(reader)
            labels_batch = graphs.globals
            labels_repeat_sum += np.sum(labels_batch)

        # Check that the accumulated sum of labels is larger than the sum of
        # original labels. This can only be true if the reader is looping.
        self.assertTrue(labels_repeat_sum > np.sum(labels))

    def test_ase_row_to_jraph(self):
        """Test conversion from ase.db.Row to jraph.GraphsTuple."""
<<<<<<< HEAD
        database = ase.db.connect(self.test_db)
=======
        database = ase.db.connect(self.test_db_path)
>>>>>>> 9b91d7bf
        row = database.get(1)
        atomic_numbers = row.toatoms().get_atomic_numbers()
        graph = ase_row_to_jraph(row)
        nodes = graph.nodes
        self.assertIsInstance(
            graph, jraph.GraphsTuple, f"{graph} is not a graph")
        np.testing.assert_array_equal(
            atomic_numbers, nodes, "Atomic numbers are not equal")

    def test_dbs_raw(self):
        """Test the raw ase databases without graph features."""
        limit = 100 # maximum number of entries that are read
        for db_name in self.raw_dbs:
            with ase.db.connect(db_name) as asedb:
                keys_list0 = None
                for i, row in enumerate(asedb.select(limit=limit)):
                    key_value_pairs = row.key_value_pairs
                    self.assertIsInstance(key_value_pairs, dict)
                    # check that all the keys are the same
                    if i == 0:
                        keys_list0 = key_value_pairs.keys()
                    else:
                        self.assertCountEqual(key_value_pairs.keys(), keys_list0)
        return 0

    def test_dbs_graphs(self):
        """Test the ase databases with graph features."""
        limit = 100 # maximum number of entries that are read
        for db_name in self.graphs_dbs:
            if not os.path.isfile(db_name):
                raise FileNotFoundError(f'{db_name} does not exist')
            with ase.db.connect(db_name) as asedb:
                keys_list0 = None
                data_keys_expected = ['senders', 'receivers', 'edges']
                count_no_edges = 0 # count how many graphs have not edges
                for i, row in enumerate(asedb.select(limit=limit)):
                    key_value_pairs = row.key_value_pairs
                    data = row.data
                    self.assertIsInstance(key_value_pairs, dict)
                    self.assertIsInstance(data, dict)
                    # check that all the keys are the same
                    if i == 0:
                        keys_list0 = key_value_pairs.keys()
                    else:
                        self.assertCountEqual(key_value_pairs.keys(), keys_list0)
                        self.assertCountEqual(data.keys(), data_keys_expected)
                    if len(data.edges) == 0:
                        count_no_edges += 1
                self.assertEqual(count_no_edges, 0,
                    f'Number of graphs with zero edges: {count_no_edges}')
        return 0

    def test_atoms_to_nodes_list(self):
        """Example: atomic numbers as nodes before:
        [1 1 1 6] Methane
        [1 1 1 1 1 1 6 6] Ethane
        [1 1 1 1 6 8] Carbon Monoxide
        Will be turned into:
        [0 0 0 1]
        [0 0 0 0 0 0 1 1]
        [0 0 0 0 1 2]"""
        graph0 = jraph.GraphsTuple(
            n_node=[4], nodes=np.array([1, 1, 1, 6]), n_edge=None, edges=None,
            senders=None, receivers=None, globals=None)
        graph1 = jraph.GraphsTuple(
            n_node=[8], nodes=np.array([1, 1, 1, 1, 1, 1, 6, 6]), n_edge=None,
            edges=None, senders=None, receivers=None, globals=None)
        graph2 = jraph.GraphsTuple(
            n_node=[6], nodes=np.array([1, 1, 1, 1, 6, 8]), n_edge=None,
            edges=None, senders=None, receivers=None, globals=None)
        graphs_dict = {1: graph0, 3: graph1, 4:graph2}
        num_list = get_atom_num_list(graphs_dict)
        graphs_dict = atoms_to_nodes_list(graphs_dict, num_list)

        nodes0_expected = np.array([0, 0, 0, 1])
        nodes1_expected = np.array([0, 0, 0, 0, 0, 0, 1, 1])
        nodes2_expected = np.array([0, 0, 0, 0, 1, 2])
        nodes0 = graphs_dict[1].nodes
        nodes1 = graphs_dict[3].nodes
        nodes2 = graphs_dict[4].nodes
        np.testing.assert_array_equal(nodes0_expected, nodes0)
        np.testing.assert_array_equal(nodes1_expected, nodes1)
        np.testing.assert_array_equal(nodes2_expected, nodes2)
        # also check that the list of atomic numbers has three different entries
        self.assertEqual(len(num_list), 3)
        self.assertTrue(len(num_list) == len(set(num_list)))
        np.testing.assert_array_equal(num_list, [1, 6, 8])
        self.assertIsInstance(num_list[0], int)
        self.assertIsInstance(num_list, list)


if __name__ == '__main__':
    unittest.main()<|MERGE_RESOLUTION|>--- conflicted
+++ resolved
@@ -36,16 +36,6 @@
         """Prepare test cases."""
         # ase databases with graph features (in the "data" sections)
         self.graphs_dbs = [
-<<<<<<< HEAD
-            'QM9/qm9_graphs.db',
-            'aflow/graphs_all_12knn.db',
-            'matproj/mp2018_graphs.db']
-        # ase databases without graph features
-        self.raw_dbs = ['QM9/qm9.db']
-        self.test_db = 'QM9/qm9_graphs.db'
-        # aflow database to test Egap classification inputs
-        self.aflow_db = 'aflow/graphs_all_12knn.db'
-=======
             'databases/QM9/graphs_fc_vec.db',
             'databases/aflow/graphs_12knn_vec.db',
             'databases/matproj/mp2018_graphs.db']
@@ -325,7 +315,6 @@
         train_new, val_new = shuffle_train_val_data(train_data, val_data, seed)
         self.assertListEqual(train_new, [8, 3, 5, 4, 7])
         self.assertListEqual(val_new, [2, 6, 1])
->>>>>>> 9b91d7bf
 
     def test_dbs_not_empty(self):
         for db_name in self.graphs_dbs + self.raw_dbs:
@@ -557,11 +546,7 @@
             limit: 100
         """
 
-<<<<<<< HEAD
-        file_str = self.test_db
-=======
         file_str = self.test_db_path
->>>>>>> 9b91d7bf
         if not os.path.isfile(file_str):
             raise FileNotFoundError(f'{file_str} does not exist')
         label_str = 'U0'
@@ -633,11 +618,7 @@
 
     def test_ase_row_to_jraph(self):
         """Test conversion from ase.db.Row to jraph.GraphsTuple."""
-<<<<<<< HEAD
-        database = ase.db.connect(self.test_db)
-=======
         database = ase.db.connect(self.test_db_path)
->>>>>>> 9b91d7bf
         row = database.get(1)
         atomic_numbers = row.toatoms().get_atomic_numbers()
         graph = ase_row_to_jraph(row)

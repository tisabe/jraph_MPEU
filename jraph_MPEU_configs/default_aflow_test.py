"""Define the default hyperparameters for model and training."""

import ml_collections
from jraph_MPEU_configs.default_mp_test import get_config as get_config_super

def get_config() -> ml_collections.ConfigDict():
    """Get hyperparameter configuration.
    Returns a ml_collections.ConfigDict() object."""
    config = get_config_super() # inherit from default mp config

<<<<<<< HEAD
    config.eval_every_steps = 2
    config.limit_data = 10000
    config.num_train_steps_max = 2
    config.log_every_steps = 2
    config.checkpoint_every_steps = 2
=======
    config.eval_every_steps = 1_000

>>>>>>> dd2ae0be
    config.data_file = 'aflow/graphs_knn_fix.db'
    config.selection = None
    config.label_str = 'enthalpy_formation_atom'
    config.num_edges_max = None
    config.use_layer_norm = True

    return config<|MERGE_RESOLUTION|>--- conflicted
+++ resolved
@@ -8,16 +8,11 @@
     Returns a ml_collections.ConfigDict() object."""
     config = get_config_super() # inherit from default mp config
 
-<<<<<<< HEAD
     config.eval_every_steps = 2
     config.limit_data = 10000
     config.num_train_steps_max = 2
     config.log_every_steps = 2
     config.checkpoint_every_steps = 2
-=======
-    config.eval_every_steps = 1_000
-
->>>>>>> dd2ae0be
     config.data_file = 'aflow/graphs_knn_fix.db'
     config.selection = None
     config.label_str = 'enthalpy_formation_atom'

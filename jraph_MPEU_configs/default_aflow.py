"""Define the default hyperparameters for model and training."""

import ml_collections
from jraph_MPEU_configs.default_mp import get_config as get_config_super

def get_config() -> ml_collections.ConfigDict():
    """Get hyperparameter configuration.
    Returns a ml_collections.ConfigDict() object."""
    config = get_config_super() # inherit from default mp config

<<<<<<< HEAD
    config.data_file = 'aflow/graphs_knn.db'
    config.selection = None
=======
    config.data_file = 'aflow/graphs_knn_fix.db'
>>>>>>> 647ab09e
    config.label_str = 'enthalpy_formation_atom'
    #config.label_str = 'Egap'
    config.init_lr = 1e-4
    # remove outliers in formation enthalpy and other dft types
    config.selection = (
        "enthalpy_formation_atom<70,"
        "enthalpy_formation_atom>-10,"
        "dft_type=['PAW_PBE']")

    return config<|MERGE_RESOLUTION|>--- conflicted
+++ resolved
@@ -8,12 +8,8 @@
     Returns a ml_collections.ConfigDict() object."""
     config = get_config_super() # inherit from default mp config
 
-<<<<<<< HEAD
     config.data_file = 'aflow/graphs_knn.db'
     config.selection = None
-=======
-    config.data_file = 'aflow/graphs_knn_fix.db'
->>>>>>> 647ab09e
     config.label_str = 'enthalpy_formation_atom'
     #config.label_str = 'Egap'
     config.init_lr = 1e-4

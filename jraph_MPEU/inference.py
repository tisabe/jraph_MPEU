--- conflicted
+++ resolved
@@ -21,13 +21,6 @@
 from jraph_MPEU.utils import (
     get_valid_mask, load_config, get_normalization_dict, scale_targets
 )
-<<<<<<< HEAD
-from jraph_MPEU.models.loading import load_model
-
-
-def get_predictions(dataset, net, params, hk_state, label_type,
-    mc_dropout=False, batch_size=32):
-=======
 from jraph_MPEU.models.loading import load_model, load_ensemble
 
 
@@ -94,7 +87,6 @@
     batch_size: Optional[int] = 32,
     label_type: Optional[str] = 'scalar',
 ) -> np.ndarray:
->>>>>>> 9b91d7bf
     """Get predictions for a single dataset split.
 
     Args:
@@ -121,36 +113,6 @@
         pred_graphs, _ = net.apply(params, hk_state, rng, graphs)
         predictions = pred_graphs.globals
         return predictions
-<<<<<<< HEAD
-    preds = []
-    for _ in range(n_samples):
-        reader = DataReader(
-            data=dataset, batch_size=batch_size, repeat=False)
-        preds_sample = np.array([])
-        for graph in reader:
-            key, subkey = jax.random.split(key)
-
-            mask = get_valid_mask(graph)
-            preds_batch = predict_batch(graph, subkey, hk_state)
-            if label_type == 'class':
-                # turn logits into probabilities by applying softmax function
-                #print('Converted array: ', jnp.array(preds_batch))
-                preds_batch = jax.nn.softmax(jnp.array(preds_batch), axis=1)
-                # get only one probability p, the other one is just 1-p
-                # this corresponds to the predicted probability of being in the
-                # zeroth class
-                preds_batch = preds_batch[:, 0]
-                preds_batch = jnp.expand_dims(preds_batch, 1)
-
-            # get only the valid, unmasked predictions
-            preds_valid = preds_batch[mask]
-            preds_sample = np.concatenate([preds_sample, preds_valid], axis=0)
-        preds.append(preds_sample)
-    return preds
-
-
-def get_results_df(workdir, limit=None, mc_dropout=False):
-=======
     predictions = []
     reader = DataReader(
         data=dataset, batch_size=batch_size, repeat=False)
@@ -265,7 +227,6 @@
     ensemble: Optional[bool] = False,
     data_path: Optional[str] = None,
 ) -> pd.DataFrame:
->>>>>>> 9b91d7bf
     """Return a pandas dataframe with predictions and their database entries.
     Args:
         workdir: directory to load model, dataset from
@@ -360,53 +321,17 @@
         row_dict['n_edge'] = n_edge
         row_dict['split'] = split  # convert from one-based id
         row_dict['formula'] = row.formula
-<<<<<<< HEAD
-        inference_df = pandas.concat(
-            [inference_df, pandas.DataFrame([row_dict])], ignore_index=True)
-=======
         if 'auid' in row_dict:
             row_dict.pop('aurl', None) # redundant, if auid is present
         rows.append(pd.DataFrame([row_dict]))
 
     
->>>>>>> 9b91d7bf
     # Normalize graphs and targets
     #num_list = list(range(100))  # TODO: this is only a hack to make inference
     # across databases easier, this should be reverted in the future
     # aflow_x_mp
     logging.info("Converting atomic numbers...")
     graphs_dict = atoms_to_nodes_list(graphs_dict, num_list)
-<<<<<<< HEAD
-    pooling = config.aggregation_readout_type  # abbreviation
-    _, mean, std = normalize_targets_dict(
-        graphs_dict, labels_dict, pooling)
-    graphs = list(graphs_dict.values())
-    #labels = list(graphs_dict.values())
-
-    logging.info('Predicting on dataset.')
-    preds = get_predictions(
-        graphs, net, params, hk_state, config.label_type, mc_dropout,
-        config.batch_size)
-    if config.label_type == 'scalar':
-        # scale the predictions using the std and mean
-        logging.debug(f'using {pooling} pooling function')
-        #preds = np.array(preds)*std + mean
-        preds = [scale_targets(graphs, preds_sample, mean, std, pooling) for preds_sample in preds]
-
-    if mc_dropout:
-        preds = np.transpose(np.array(preds))
-        print(np.shape(preds))
-        print(preds)
-        preds_mean = np.mean(preds, axis=1)
-        preds_std = np.std(preds, axis=1)
-        inference_df['prediction_mean'] = preds_mean
-        inference_df['prediction_std'] = preds_std
-    else:
-        preds = preds[0]
-        # add row with predictions to dataframe
-        inference_df['prediction'] = preds
-=======
->>>>>>> 9b91d7bf
 
     # also save the graphs in lists corresponding to split
     graphs_split = defaultdict(list)

"""Main training loop/update function."""

import os
import functools
import pickle
from typing import (
    Callable,
    Dict,
    Iterable,
    Sequence,
    Tuple,
    Any,
    Mapping
)

from absl import logging
import jax
import jax.numpy as jnp
import jraph
import ml_collections
import numpy as np
import optax
import haiku as hk
import time

# import custom functions
from jraph_MPEU.models.loading import create_model
from jraph_MPEU.utils import (
    #Time_logger,
    replace_globals,
    get_valid_mask,
    save_config
)
from jraph_MPEU.input_pipeline import (
    get_datasets,
    DataReader,
)
from jraph_MPEU.inference import get_results_df

# maximum loss, if training batch loss exceeds this, stop training
_MAX_TRAIN_LOSS = 1e10

class Updater:
    """A stateless abstraction around an init_fn/update_fn pair.
    This extracts some common boilerplate from the training loop.
    """

    def __init__(self, net, loss_fn,
                 optimizer: optax.GradientTransformation):
        self._net_init = net.init
        self._net_apply = net.apply
        self._loss_fn = loss_fn
        self._opt = optimizer

    @functools.partial(jax.jit, static_argnums=0)
    def init(self, rng, data):
        """Initializes state of the updater."""
        out_rng, init_rng = jax.random.split(rng)
        params, hk_state = self._net_init(init_rng, data)
        opt_state = self._opt.init(params)
        state = dict(
            step=np.array(0),
            rng=out_rng,
            opt_state=opt_state,
            params=params,
            hk_state=hk_state
        )
        return state

    @functools.partial(jax.jit, static_argnums=0)
    def update(self, state: Mapping[str, Any], data: jraph.GraphsTuple):
        """Updates the state using some data and returns metrics."""
        # Note this LOG message should only be called by the program
        # when it's get recalled and can't be run with same JAX compilation.
        logging.info('LOG Message: Recompiling!')
        rng, new_rng = jax.random.split(state['rng'])
        params = state['params']
        hk_state = state['hk_state']
        (loss, (_, hk_state)), grad = jax.value_and_grad(
            self._loss_fn, has_aux=True)(params, hk_state, rng, data, self._net_apply)

        updates, opt_state = self._opt.update(grad, state['opt_state'])
        params = optax.apply_updates(params, updates)

        new_state = {
            'step': state['step'] + 1,
            'rng': new_rng,
            'opt_state': opt_state,
            'params': params,
            'hk_state': hk_state
        }

        metrics = {
            'step': state['step'],
            'loss': loss,
        }
        return new_state, metrics


class CheckpointingUpdater:
    """A didactic checkpointing wrapper around an Updater.

    A more mature checkpointing implementation might:
    - Use np.savez() to store the core data instead of pickle.
    - Not block JAX async dispatch.
    - Automatically garbage collect old checkpoints.
    """
    def __init__(self,
                 inner: Updater,
                 checkpoint_dir: str,
                 checkpoint_every_n: int,
                 num_checkpoints: int):
        self._inner = inner
        self._checkpoint_dir = checkpoint_dir
        self._checkpoint_every_n = checkpoint_every_n
        self._num_checkpoints = num_checkpoints

    def _checkpoint_paths(self):
        return [p for p in os.listdir(self._checkpoint_dir) if 'checkpoint_' in p]

    def init(self, rng, data):
        """Initialize experiment state."""
        if not os.path.exists(self._checkpoint_dir) or not self._checkpoint_paths():
            os.makedirs(self._checkpoint_dir, exist_ok=True)
            return self._inner.init(rng, data)
        else:
            checkpoint = os.path.join(
                self._checkpoint_dir,
                max(self._checkpoint_paths()))
            logging.info('Loading checkpoint from %s', checkpoint)
        with open(checkpoint, 'rb') as state_file:
            state = pickle.load(state_file)
            return state

    def update(self, state, data):
        """Update experiment state."""
        # NOTE: This blocks until `state` is computed. If you want to use JAX
        # async dispatch, maintain state['step'] as a NumPy scalar instead of a
        # JAX array.
        # Context: https://jax.readthedocs.io/en/latest/async_dispatch.html
        state, metrics = self._inner.update(state, data)

        step = np.array(state['step'])
        if step % self._checkpoint_every_n == 0:
            path = os.path.join(self._checkpoint_dir,
                                'checkpoint_{:07d}.pkl'.format(step))
            checkpoint_state = jax.device_get(state)
            logging.info('Serializing experiment state to %s', path)
            with open(path, 'wb') as state_file:
                pickle.dump(checkpoint_state, state_file)

            # check if too many checkpoints are currently stored
            paths = self._checkpoint_paths()
            # if there are too many checkpoints, remove the oldest
            if len(paths) > self._num_checkpoints:
                os.remove(
                    os.path.join(self._checkpoint_dir, min(paths))
                )

        return state, metrics


class Evaluater:
    """A class to evaluate the model with, save and checkpoint loss metrics.

    Args:
        net: network function, made by haiku.Transform, has a .apply function
        loss_fn: callable that computes loss using model parameters, input graph
            and a function that applies the network to the graph
        checkpoint_dir: directory to store checkpoints, metrics and best state in
        checkpoint_every_n: after how many steps a new checkpoint should be saved
        eval_every_n: after how many steps the model should be evaluated

    Intended use case:
        After initializing the evaluater with:

        evaluater = Evaluater(net, loss_fn,
            os.path.join(workdir, 'checkpoints'),
            config.checkpoint_every_steps,
            config.eval_every_steps)

        and once the splits to evaluate on are known, calling:

        evaluater.init_loss_lists(eval_splits)

        In the main training loop only the update function needs to be called:

        early_stop = evaluater.update(state, datasets, eval_splits)
    """
    def __init__(
            self, net, loss_fn, checkpoint_dir: str,
            checkpoint_every_n: int, eval_every_n: int,
            early_stopping_steps: int, batch_size: int,
            metric_names: str = 'RMSE/MAE'):
        self._net_apply = net.apply
        self._loss_fn = loss_fn
        self.early_stopping_queue = []
        self.loss_dict = {}
        self.rng = None  # initialize rng for later assign in evaluate model
        self.best_state = None # save the state with lowest validation error in best state
        self.lowest_val_loss = None
        self._checkpoint_dir = checkpoint_dir
        self._checkpoint_every_n = checkpoint_every_n
        self._early_stopping_steps = early_stopping_steps
        self._eval_every_n = eval_every_n
        self._metric_names = metric_names
        self._loss_scalar = 1.0
        self._batch_size = batch_size
        # load loss curve if metrics file exists in checkpoint_dir
        metrics_path = os.path.join(self._checkpoint_dir, 'metrics.pkl')
        best_state_path = os.path.join(
            self._checkpoint_dir,
            'best_state.pkl')
        if os.path.exists(metrics_path):
            # load metrics, if they have been saved before
            logging.info('Loading metrics from %s', metrics_path)
            with open(metrics_path, 'rb') as metrics_file:
                self._metrics_dict = pickle.load(metrics_file)
            self._loaded_metrics = True
            # load best state and lowest loss
            with open(best_state_path, 'rb') as state_file:
                best_state_dict = pickle.load(state_file)
                self.best_state = best_state_dict['state']
                self.lowest_val_loss = best_state_dict['loss']
        else:
            self._loaded_metrics = False

    def set_loss_scalar(self, scalar):
        """Set a scalar to multiply the saved losses with.

        This scalar will be multiplied with both MSE loss and MAE, the intended
        usecase is to use the standard deviation of the dataset, if the dataset
        has been normalized, to scale the saved losses back to the original
        value.
        """
        self._loss_scalar = scalar

    def checkpoint_best_state(self):
        """Save/keep track of the lowest loss and associated state."""
        state_loss_dict = {'state': self.best_state,
                           'loss': self.lowest_val_loss}
        path = os.path.join(self._checkpoint_dir,
                            'best_state.pkl')
        with open(path, 'wb') as state_file:
            pickle.dump(state_loss_dict, state_file)

    @functools.partial(jax.jit, static_argnums=0)
    def _evaluate_step(
            self, state: dict, graphs: jraph.GraphsTuple) -> float:
        """Calculate the mean loss for a batch of graphs. Returns scaled MSE
        and MAE over batch"""
        state['rng'], new_rng = jax.random.split(state['rng'])
        (mean_loss, (mae, _)) = self._loss_fn(
            state['params'], state['hk_state'], new_rng, graphs, self._net_apply)
        return [mean_loss, mae]

    def evaluate_split(
            self,
            state: dict,
            graphs: Sequence[jraph.GraphsTuple],
            batch_size: int) -> float:
        """Return mean loss for all graphs in graphs. First return value is
        RMSE, second value is MAE, both scaled back using std of dataset."""

        reader = DataReader(
            data=graphs, batch_size=batch_size, repeat=False)

        loss_list = []
        weights_list = []
        for batch in reader:
            # get number of graphs in batch as weight for this batch
            weights_list.append(batch_size - jraph.get_number_of_padding_with_graphs_graphs(batch))
            loss_list.append(self._evaluate_step(state, batch))
        averaged = np.average(loss_list, axis=0, weights=weights_list)
        return self._loss_scalar*np.array([np.sqrt(averaged[0]), averaged[1]])

    def evaluate_model(
            self,
            state: Dict,
            datasets: Dict[str, Iterable[jraph.GraphsTuple]],
            splits: Iterable[str]) -> Dict[str, float]:
        """Return mean loss for every split in splits.

        Also save a checkpoint of the best state, so it is not lost if loss
        decreases, but training stops before the next checkpoint."""
        loss_dict = {}
        for split in splits:
            loss_dict[split] = self.evaluate_split(
                state, datasets[split], self._batch_size)
            if split == 'validation':
                if self.best_state is None or loss_dict[split][0] < self.lowest_val_loss:
                    self.best_state = state.copy()
                    self.lowest_val_loss = loss_dict[split][0]
                    self.checkpoint_best_state()
        return loss_dict

    def init_loss_lists(self, splits):
        """Initialize a dict to save evaluation losses in."""

        if not self._loaded_metrics:
            for split in splits:
                self.loss_dict[split] = []
            # initialize a queue with validation losses for early stopping
            self.early_stopping_queue = []
        else:
            for split in splits:
                self.loss_dict[split] = self._metrics_dict[split]
            self.early_stopping_queue = self._metrics_dict['queue']

    def save_losses(self, loss_dict, splits, step):
        """Append values in loss_dict to self.loss_dict for all splits.

        Also create the local early stopping queue.
        """
        for split in splits:
            self.loss_dict[split].append([step, loss_dict[split]])
            if split == 'validation':
                self.early_stopping_queue.append(loss_dict[split][0])

    def check_early_stopping(self, step):
        """Check the early stopping criterion.

        If the newest validation loss in self.early_stopping_queue is higher
        than the zeroth one return True for early stopping. Otherwise, delete
        the zeroth element in queue and return False for no early stopping.
        """
        queue = self.early_stopping_queue  # abbreviation
        if step > self._early_stopping_steps:
            if queue[-1] > queue[0]:  # check for early stopping condition
                return True
            else:
                queue.pop(0)  # Note: also modifies self.early_stopping_queue
                return False

    def checkpoint_losses(self):
        """Save metrics to a dictionary at checkpoint."""
        metrics_dict = self.loss_dict.copy()
        metrics_dict['queue'] = self.early_stopping_queue
        # save metrics
        path = os.path.join(self._checkpoint_dir, 'metrics.pkl')
        with open(path, 'wb') as metrics_file:
            pickle.dump(metrics_dict, metrics_file)

    def update(self, state, datasets, eval_splits):
        """Does evaluation, checkpointing and checks for early stopping.

        Calculate and save loss metrics, checkpoint model and check for early
        stopping.
        """
        step = state['step']
        if step % self._eval_every_n == 0:
            eval_loss = self.evaluate_model(state, datasets, eval_splits)
            for split in eval_splits:
                logging.info(f'{self._metric_names} {split}: {eval_loss[split]}')
            self.save_losses(eval_loss, eval_splits, step)
            early_stop = self.check_early_stopping(step)
        else:
            early_stop = False

        if step % self._checkpoint_every_n == 0:
            self.checkpoint_losses()
            self.checkpoint_best_state()

        return early_stop


def get_globals(graphs: Sequence[jraph.GraphsTuple]) -> Sequence[float]:
    """Return list of global labels for each graph."""
    labels = []
    for graph in graphs:
        labels.append(float(graph.globals))

    return labels


def cosine_warm_restarts(
        init_value: float,
        decay_steps: int,
) -> Callable[[int], float]:
    """Return a function that implements a cosine schedule with warm restarts.
    For more details see: https://arxiv.org/abs/1608.03983"""

    if not decay_steps > 0:
        raise ValueError('The cosine_decay_schedule requires positive decay_steps!')

    def schedule(count):
        count_since_restart = count % decay_steps
        cosine = 0.5 * (1 + jnp.cos(jnp.pi * count_since_restart / decay_steps))
        return init_value * cosine

    return schedule


def create_optimizer(
        config: ml_collections.ConfigDict) -> optax.GradientTransformation:
    """Create an Optax optimizer object."""
    if config.schedule == 'exponential_decay':
        learning_rate = optax.exponential_decay(
            init_value=config.init_lr,
            transition_steps=config.transition_steps,
            decay_rate=config.decay_rate,
            staircase=True)
    elif config.schedule == 'cosine_decay':
        learning_rate = cosine_warm_restarts(
            init_value=config.init_lr,
            decay_steps=config.transition_steps)
    else:
        raise ValueError(f'Unsupported schedule: {config.schedule}.')

    if config.optimizer == 'adam':
        return optax.adam(learning_rate=learning_rate)
    raise ValueError(f'Unsupported optimizer: {config.optimizer}.')


def loss_fn_mse(params, state, rng, graphs, net_apply):
    """Mean squared error loss function for regression."""
    labels = graphs.globals
    graphs = replace_globals(graphs)

    mask = get_valid_mask(graphs)
    pred_graphs, new_state = net_apply(params, state, rng, graphs)
    predictions = pred_graphs.globals
    labels = jnp.expand_dims(labels, 1)
    sq_diff = jnp.square((predictions - labels)*mask)

    loss = jnp.sum(sq_diff)
    mean_loss = loss / jnp.sum(mask)
    absolute_error = jnp.sum(jnp.abs((predictions - labels)*mask))
    mae = absolute_error /jnp.sum(mask)

    return mean_loss, (mae, new_state)


def loss_fn_bce(params, state, rng, graphs, net_apply):
    """Binary cross entropy loss function for classification."""
    labels = graphs.globals
    graphs = replace_globals(graphs)
    targets = jax.nn.one_hot(labels, 2)

    # try get_valid_mask function instead
    mask = jraph.get_graph_padding_mask(graphs)
    pred_graphs, new_state = net_apply(params, state, rng, graphs)
    print(jnp.shape(pred_graphs.globals))
    # compute class probabilities
    preds = jax.nn.log_softmax(pred_graphs.globals)
    # Cross entropy loss, note: we average only over valid (unmasked) graphs
    loss = -jnp.sum(preds * targets * mask[:, None])/jnp.sum(mask)

    # Accuracy taking into account the mask.
    accuracy = jnp.sum(
        (jnp.argmax(pred_graphs.globals, axis=1) == labels) * mask)/jnp.sum(mask)
    return loss, (accuracy, new_state)


def init_state(
        config: ml_collections.ConfigDict,
        init_graphs: jraph.GraphsTuple,
        workdir: str) -> Tuple[CheckpointingUpdater, Dict, Evaluater]:
    """Initialize a TrainState object using hyperparameters in config,
    and the init_graphs. This is a representative batch of graphs."""
    # Initialize rng.
    rng = jax.random.PRNGKey(config.seed)

    # Create and initialize network.
    logging.info('Initializing network.')
    rng, init_rng = jax.random.split(rng)
    init_graphs = replace_globals(init_graphs) # initialize globals in graph to zero

    net_fn_eval = create_model(config, is_training=False)
    net_eval = hk.transform_with_state(net_fn_eval)

    net_fn_train = create_model(config, is_training=True)
    net_train = hk.transform_with_state(net_fn_train)

    # Create the optimizer
    optimizer = create_optimizer(config)

    # determine which loss function to use
    if config.label_type == 'scalar':
        loss_fn = loss_fn_mse
        metric_names = 'RMSE/MAE'
    else:
        loss_fn = loss_fn_bce
        metric_names = 'BCE/Acc.'

    updater = Updater(net_train, loss_fn, optimizer)
    updater = CheckpointingUpdater(
        updater, os.path.join(workdir, 'checkpoints'),
        config.checkpoint_every_steps,
        config.num_checkpoints)

    evaluater = Evaluater(
        net_eval, loss_fn,
        os.path.join(workdir, 'checkpoints'),
        config.checkpoint_every_steps,
        config.eval_every_steps,
        config.early_stopping_steps,
        config.batch_size,
        metric_names)

    state = updater.init(init_rng, init_graphs)

    return updater, state, evaluater


def restore_loss_curve(ckpt_dir, splits, std):
    """Load the loss curve as a dictionary.

    TODO: Refactor.
    """
    loss_dict = {}
    for split in splits:
        loss_split = np.loadtxt(
            f'{ckpt_dir}/{split}_loss.csv',
            delimiter=',', ndmin=2)
        loss_split[:, 1] = loss_split[:, 1]/std
        loss_dict[split] = loss_split.tolist()
    return loss_dict


def save_loss_curve(loss_dict, ckpt_dir, splits, std):
    """Save the loss curve from the loss dictionary.

    TODO: Refactor.
    """
    for split in splits:
        loss_split = np.array(loss_dict[split])
        # convert loss column to eV
        loss_split[:, 1] = loss_split[:, 1]*std
        # save the loss curves
        np.savetxt(
            f'{ckpt_dir}/{split}_loss.csv',
            np.array(loss_split), delimiter=',')


def train_and_evaluate(
        config: ml_collections.ConfigDict,
        workdir: str) -> Dict:
    """Train the model and evaluate it."""
    logging.info('Loading datasets.')
    datasets, _, std = get_datasets(config, workdir)
    logging.info(f'Number of node classes: {config.max_atomic_number}')

    # save the config in txt for later inspection
    save_config(config, workdir)

    # initialize data reader with training data
    train_reader = DataReader(
        data=datasets['train'],
        batch_size=config.batch_size,
        repeat=True,
        seed=config.seed,
        dynamic_batch=config.dynamic_batch,
        static_round_to_multiple=config.static_round_to_multiple)

    init_graphs = next(train_reader)
    # Initialize globals in graph to zero. Don't want to give the model
    # the right answer. The model's not using them now anyway.
    init_graphs = replace_globals(init_graphs)
    # Create the training state.
    updater, state, evaluater = init_state(config, init_graphs, workdir)

    # calculate and print parameter size
    params = state['params']
    num_params = hk.data_structures.tree_size(params)
    byte_size = hk.data_structures.tree_bytes(params)
    logging.info(f'{num_params} params, size: {byte_size / 1e6:.2f}MB')

    # Decide on splits of data on which to evaluate.
    eval_splits = ['train', 'validation', 'test']
    # Set up saving of losses.
    evaluater.init_loss_lists(eval_splits)
    if config.label_type == 'scalar':
        evaluater.set_loss_scalar(std)
    else:
        evaluater.set_loss_scalar(1.0)

    # Start at step 1 (or state.step + 1 if state was restored).
    # state['step'] is initialized to 0 if no checkpoint was loaded.
    initial_step = int(state['step']) + 1

    # Begin training loop.
    logging.info('Starting training.')
    # time_logger = Time_logger(config)

    for step in range(initial_step, config.num_train_steps_max + 1):
        # logging.info(f'step: {step}')
        start_loop_time = time.time()
        graphs = next(train_reader)
        # Update the weights after a gradient step and report the
        # state/losses/optimizer gradient. The loss returned here is the loss
        # on a batch not on the full training dataset.
        after_getting_graphs = time.time()
        state, loss_metrics = updater.update(state, graphs)
        # logging.info(state['opt_state'])
        # logging.info('Type of state opt state: %s' % type(state['step']))
        state['step'].block_until_ready() 
        after_running_update = time.time()
        # logging.info('Time to get batch: %f' % (after_getting_graphs-start_loop_time))
        # logging.info('Time to run update: %f' % (after_running_update-after_getting_graphs))
        train_reader._timing_measurements_batching.append(
            after_getting_graphs-start_loop_time)
        train_reader._update_measurements.append(
            after_running_update-start_loop_time)        
        # Log periodically the losses/step count.
        is_last_step = (step == config.num_train_steps_max)
        if step % config.log_every_steps == 0:
            logging.info(f'Step {step} train loss: {loss_metrics["loss"]}')

        # catch a NaN or too high loss, stop training if it happens
        if (np.isnan(loss_metrics["loss"]) or
                (loss_metrics["loss"] > _MAX_TRAIN_LOSS)):
            logging.info('Invalid loss, stopping early.')
            # create a file that signals that training stopped early
            if not os.path.exists(workdir + '/ABORTED_EARLY'):
                with open(workdir + '/ABORTED_EARLY', 'w'):
                    pass
            break


        # Get evaluation on all splits of the data (train/validation/test),
        # checkpoint if needed and
        # check if we should be stopping early.
        early_stop = evaluater.update(state, datasets, eval_splits)

        if early_stop:
            logging.info(f'Loss converged at step {step}, stopping early.')
            # create a file that signals that training stopped early
            if not os.path.exists(workdir + '/STOPPED_EARLY'):
                with open(workdir + '/STOPPED_EARLY', 'w'):
                    pass
            break

        # No need to break if it's the last step since the loop terminates
        # automatically when reaching the last step.
        if is_last_step:
            logging.info(
                'Reached maximum number of steps without early stopping.')
            if not os.path.exists(workdir + '/REACHED_MAX_STEPS'):
                with open(workdir + '/REACHED_MAX_STEPS', 'w'):
                    pass

    lowest_val_loss = evaluater.lowest_val_loss
    logging.info(f'Lowest validation loss: {lowest_val_loss}')

<<<<<<< HEAD
    mean_batching_time = np.mean(train_reader._timing_measurements_batching)
    logging.info(f'Mean batching time: {mean_batching_time}')

    mean_updating_time = np.mean(train_reader._update_measurements)
    logging.info(f'Mean update time: {mean_updating_time}')

=======
    # after training is finished, evaluate model and save predictions in
    # dataframe
    """
    df_path = workdir + '/result.csv'
    if not os.path.exists(df_path):
        logging.info('Evaluating model and generating dataframe.')
        if config.dropout_rate == 0:
            results_df = get_results_df(workdir)
        else:
            results_df = get_results_df(workdir, mc_dropout=True)
        results_df.to_csv(df_path, index=False)
    """
>>>>>>> ab211b0e
    return evaluater, lowest_val_loss<|MERGE_RESOLUTION|>--- conflicted
+++ resolved
@@ -581,10 +581,8 @@
 
     # Begin training loop.
     logging.info('Starting training.')
-    # time_logger = Time_logger(config)
 
     for step in range(initial_step, config.num_train_steps_max + 1):
-        # logging.info(f'step: {step}')
         start_loop_time = time.time()
         graphs = next(train_reader)
         # Update the weights after a gradient step and report the
@@ -592,12 +590,9 @@
         # on a batch not on the full training dataset.
         after_getting_graphs = time.time()
         state, loss_metrics = updater.update(state, graphs)
-        # logging.info(state['opt_state'])
-        # logging.info('Type of state opt state: %s' % type(state['step']))
-        state['step'].block_until_ready() 
+
+        state['step'].block_until_ready()
         after_running_update = time.time()
-        # logging.info('Time to get batch: %f' % (after_getting_graphs-start_loop_time))
-        # logging.info('Time to run update: %f' % (after_running_update-after_getting_graphs))
         train_reader._timing_measurements_batching.append(
             after_getting_graphs-start_loop_time)
         train_reader._update_measurements.append(
@@ -643,14 +638,12 @@
     lowest_val_loss = evaluater.lowest_val_loss
     logging.info(f'Lowest validation loss: {lowest_val_loss}')
 
-<<<<<<< HEAD
     mean_batching_time = np.mean(train_reader._timing_measurements_batching)
     logging.info(f'Mean batching time: {mean_batching_time}')
 
     mean_updating_time = np.mean(train_reader._update_measurements)
     logging.info(f'Mean update time: {mean_updating_time}')
 
-=======
     # after training is finished, evaluate model and save predictions in
     # dataframe
     """
@@ -663,5 +656,4 @@
             results_df = get_results_df(workdir, mc_dropout=True)
         results_df.to_csv(df_path, index=False)
     """
->>>>>>> ab211b0e
     return evaluater, lowest_val_loss
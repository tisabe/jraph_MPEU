--- conflicted
+++ resolved
@@ -296,23 +296,6 @@
     return jraph.pad_with_graphs(graphs_tuple, pad_nodes_to, pad_edges_to,
                                  pad_graphs_to)
 
-<<<<<<< HEAD
-def get_valid_mask(labels: jnp.ndarray,
-                   graphs: jraph.GraphsTuple) -> jnp.ndarray:
-  """Gets the binary mask indicating only valid labels and graphs."""
-  # We have to ignore all NaN values - which indicate labels for which
-  # the current graphs have no label.
-  labels_mask = ~jnp.isnan(labels)
-
-  # Since we have extra 'dummy' graphs in our batch due to padding, we want
-  # to mask out any loss associated with the dummy graphs.
-  # Since we padded with `pad_with_graphs` we can recover the mask by using
-  # get_graph_padding_mask.
-  graph_mask = jraph.get_graph_padding_mask(graphs)
-
-  # Combine the mask over labels with the mask over graphs.
-  return labels_mask & graph_mask[:, None]
-=======
 class GraphsTupleSize(NamedTuple):
   """Helper class to represent padding and graph sizes."""
   n_node: int
@@ -389,4 +372,3 @@
 
   return jnp.expand_dims(graph_mask, 1)
 
->>>>>>> 747ee4a2

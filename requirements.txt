# You need to install the correct version of jax for your CPU/GPU
# see https://github.com/google/jax#installation
tensorflow  
numpy  
jraph  
dm-haiku  
optax  
pandas  
tqdm  
scikit-learn
ase
ml_collections
absl-py
spglib
<<<<<<< HEAD
seaborn
=======
seaborn
tqdm
>>>>>>> 9b91d7bf
<|MERGE_RESOLUTION|>--- conflicted
+++ resolved
@@ -12,9 +12,5 @@
 ml_collections
 absl-py
 spglib
-<<<<<<< HEAD
 seaborn
-=======
-seaborn
-tqdm
->>>>>>> 9b91d7bf
+tqdm
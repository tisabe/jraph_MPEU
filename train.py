"""Main training loop/update function."""

import os
from typing import (
    NamedTuple, 
    Callable, 
    Dict, 
    Iterable, 
    Sequence, 
    Tuple,
    Optional,
    Any,
    Mapping
)
from absl import logging
import jax
import jax.numpy as jnp
import jraph
import ml_collections
import numpy as np
import optax
import haiku as hk
import functools
import pickle
import pandas as pd

# import custom functions
from models import GNN
from utils import (
    Time_logger,
    replace_globals,
    get_valid_mask
)
from input_pipeline import (
    get_datasets,
    DataReader,
)



class Updater:
    """A stateless abstraction around an init_fn/update_fn pair.
    This extracts some common boilerplate from the training loop.
    """

    def __init__(self, net, loss_fn,
                optimizer: optax.GradientTransformation):
        self._net_init = net.init
        self._net_apply = net.apply
        self._loss_fn = loss_fn
        self._opt = optimizer

    @functools.partial(jax.jit, static_argnums=0)
    def init(self, rng, data):
        """Initializes state of the updater."""
        out_rng, init_rng = jax.random.split(rng)
        params = self._net_init(init_rng, data)
        opt_state = self._opt.init(params)
        state = dict(
            step=np.array(0),
            rng=out_rng,
            opt_state=opt_state,
            params=params,
        )
        return state

    @functools.partial(jax.jit, static_argnums=0)
    def update(self, state: Mapping[str, Any], data: jraph.GraphsTuple):
        """Updates the state using some data and returns metrics."""
        #rng, new_rng = jax.random.split(state['rng'])
        params = state['params']
        loss, grad = jax.value_and_grad(self._loss_fn)(params, data, self._net_apply)

        updates, opt_state = self._opt.update(grad, state['opt_state'])
        params = optax.apply_updates(params, updates)

        new_state = {
            'step': state['step'] + 1,
            'rng': 0,
            'opt_state': opt_state,
            'params': params,
        }

        metrics = {
            'step': state['step'],
            'loss': loss,
        }
        return new_state, metrics


class CheckpointingUpdater:
    """A didactic checkpointing wrapper around an Updater.
    A more mature checkpointing implementation might:
    - Use np.savez() to store the core data instead of pickle.
    - Not block JAX async dispatch.
    - Automatically garbage collect old checkpoints.
    """
    def __init__(self,
                inner: Updater,
                checkpoint_dir: str,
                checkpoint_every_n: int):
        self._inner = inner
        self._checkpoint_dir = checkpoint_dir
        self._checkpoint_every_n = checkpoint_every_n

    def _checkpoint_paths(self):
        return [p for p in os.listdir(self._checkpoint_dir) if 'checkpoint_' in p]

    def init(self, rng, data):
        """Initialize experiment state."""
        # TODO: include argument to ignore previous checkpoints
        if not os.path.exists(self._checkpoint_dir) or not self._checkpoint_paths():
            os.makedirs(self._checkpoint_dir, exist_ok=True)
            return self._inner.init(rng, data)
        else:
            checkpoint = os.path.join(self._checkpoint_dir,
                                max(self._checkpoint_paths()))
            logging.info('Loading checkpoint from %s', checkpoint)
        with open(checkpoint, 'rb') as f:
            state = pickle.load(f)
            return state

    def update(self, state, data):
        """Update experiment state."""
        # NOTE: This blocks until `state` is computed. If you want to use JAX async
        # dispatch, maintain state['step'] as a NumPy scalar instead of a JAX array.
        # Context: https://jax.readthedocs.io/en/latest/async_dispatch.html
        state, metrics = self._inner.update(state, data)

        step = np.array(state['step'])
        if step % self._checkpoint_every_n == 0:
            path = os.path.join(self._checkpoint_dir,
                                'checkpoint_{:07d}.pkl'.format(step))
            checkpoint_state = jax.device_get(state)
            logging.info('Serializing experiment state to %s', path)
            with open(path, 'wb') as f:
                pickle.dump(checkpoint_state, f)

        return state, metrics


class Evaluater:
    """A class to evaluate the model with, save and checkpoint loss metrics."""
    def __init__(self, net, loss_fn, checkpoint_dir: str,
            checkpoint_every_n: int, eval_every_n: int):
        self._net_init = net.init
        self._net_apply = net.apply
        self._loss_fn = loss_fn
        self.val_queue = []
        self.best_state = None # save the state with lowest validation error in best state
        self.lowest_val_loss = None
        self._checkpoint_dir = checkpoint_dir
        self._checkpoint_every_n = checkpoint_every_n
        self._eval_every_n = eval_every_n
        # load loss curve if metrics file exists in checkpoint_dir
        metrics_path = os.path.join(self._checkpoint_dir, 'metrics.pkl')
        best_state_path = os.path.join(self._checkpoint_dir, 
                'best_state.pkl')
        if os.path.exists(metrics_path):
            # load metrics, if they have been saved before
            logging.info('Loading metrics from %s', metrics_path)
            with open(metrics_path, 'rb') as f:
                self._metrics_dict = pickle.load(f)
            self._loaded_metrics = True
            # load best state and lowest loss
            with open(best_state_path, 'rb') as f:
                best_state_dict = pickle.load(f)
                self.best_state = best_state_dict['state']
                self.lowest_val_loss = best_state_dict['loss']
        else:
            self._loaded_metrics = False

    @functools.partial(jax.jit, static_argnums=0)
    def _evaluate_step(
            self, state: dict, graphs: jraph.GraphsTuple) -> float:
        """Calculate the mean loss for a batch of graphs."""
        mean_loss = self._loss_fn(state['params'], graphs, self._net_apply)
        return mean_loss

    def evaluate_split(
            self, 
            state: dict,
            graphs: Sequence[jraph.GraphsTuple],
            batch_size: int) -> float:
        """Return mean loss for all graphs in graphs."""
        
        reader = DataReader(data=graphs, 
            batch_size=batch_size, repeat=False)
        
        loss_list = [self._evaluate_step(state, batch) for batch in reader]
        return np.mean(loss_list)

    def evaluate_model(
            self, 
            state: Dict,
            datasets: Dict[str, Iterable[jraph.GraphsTuple]],
            splits: Iterable[str]) -> Dict[str, float]:
        """Return mean loss for every split in splits."""
        eval_loss = {}
        for split in splits:
            eval_loss[split] = self.evaluate_split(state, 
                    datasets[split].data, datasets[split].batch_size)
            if split=='validation':
                if self.best_state is None or eval_loss[split] < self.lowest_val_loss:
                    self.best_state = state.copy()
                    self.lowest_val_loss = eval_loss[split]
        return eval_loss

    def init_loss_lists(self, splits):
        """Initialize a dict to save evaluation losses in."""
        self.loss_dict = {}
        if not self._loaded_metrics:
            for split in splits:
                self.loss_dict[split] = []
            # initialize a queue with validation losses for early stopping
            self.early_stopping_queue = []
        else:
            for split in splits:
                self.loss_dict[split] = self._metrics_dict[split]
            self.early_stopping_queue = self._metrics_dict['queue']
    
    def save_losses(self, loss_dict, splits, step):
        """Append values in loss_dict to the object values in self.loss_dict for all splits.
        Also create the local early stopping queue."""
        for split in splits:
            self.loss_dict[split].append([step, loss_dict[split]])
            if split == 'validation':
                self.early_stopping_queue.append(loss_dict[split])

    def check_early_stopping(self):
        """Check the early stopping criterion. If the newest validaiton loss in 
        self.early_stopping_queue is higher than the zeroth one return True for early stopping.
        Otherwise, delete the zeroth element in queue and return False for no early stopping."""
        queue = self.early_stopping_queue # abbreviation
        if queue[-1] > queue[0]: # check for early stopping condition
            return True
        else:
            queue.pop(0) # Note: also modifies self.early_stopping_queue
            return False
    
    def checkpoint_losses(self):
        """Save metrics to a dictionary at checkpoint."""
        metrics_dict = self.loss_dict.copy()
        metrics_dict['queue'] = self.early_stopping_queue
        # save metrics
        path = os.path.join(self._checkpoint_dir, 'metrics.pkl')
        with open(path, 'wb') as f:
            pickle.dump(metrics_dict, f)

    def checkpoint_best_state(self):
        """Save/keep track of the lowest loss and associated state."""
        # save best state
        state_loss_dict = {'state': self.best_state, 
                'loss': self.lowest_val_loss}
        path = os.path.join(self._checkpoint_dir, 
                'best_state.pkl')
        with open(path, 'wb') as f:
            pickle.dump(state_loss_dict, f)

    def update(self, state, datasets, eval_splits):
        """Does evaluation, checkpointing and checks for early stopping.

        Calculate and save loss metrics, checkpoint model and check for early
        stopping.
        """
        step = state['step']
        if step % self._eval_every_n == 0:
            eval_loss = self.evaluate_model(state, datasets, eval_splits)
            for split in eval_splits:
                logging.info(f'MSE {split}: {eval_loss[split]}')
            self.save_losses(eval_loss, eval_splits, step)
            early_stop = self.check_early_stopping()
        else:
            early_stop = False

        if step % self._checkpoint_every_n == 0:
            self.checkpoint_losses()
            self.checkpoint_best_state()

        return early_stop


def make_result_csv(x, y, path):
    """Print predictions x versus labels y in a csv at path.
    
    TODO: Want to refactor this function.
    """
    dict_res = {'x': np.array(x).flatten(), 'y': np.array(y).flatten()}
    df = pd.DataFrame(data=dict_res)
    df.to_csv(path)


def get_globals(graphs: Sequence[jraph.GraphsTuple]) -> Sequence[float]:
    """Return list of global labels for each graph."""
    labels = []
    for graph in graphs:
        labels.append(float(graph.globals))

    return labels


def create_model(config: ml_collections.ConfigDict):
    """Return a function that applies the graph model."""
    return GNN(config)


def cosine_warm_restarts(
    init_value: float,
    decay_steps: int,
    multiplier: int=1
) -> Callable[[int], float]:
    '''Return a function that implements a cosine schedule with warm restarts.
    For more details see: https://arxiv.org/abs/1608.03983'''

    if not decay_steps > 0:
        raise ValueError('The cosine_decay_schedule requires positive decay_steps!')

    def schedule(count):
        # TODO: implement multiplier
        num_restarts = count // decay_steps + 1
        count_since_restart = count % decay_steps
        cosine = 0.5 * (1 + jnp.cos(jnp.pi * count_since_restart / decay_steps))
        return init_value * cosine

    return schedule


def create_optimizer(
        config: ml_collections.ConfigDict) -> optax.GradientTransformation:
    """Create an Optax optimizer object."""
    # TODO: consider including gradient clipping
    if config.schedule == 'exponential_decay':
        lr = optax.exponential_decay(
                init_value=config.init_lr, 
                transition_steps=config.transition_steps, 
                decay_rate=config.decay_rate,
                staircase=True)
    elif config.schedule == 'cosine_decay':
<<<<<<< HEAD
        lr = optax.cosine_decay_schedule(
                init_value=config.init_lr, 
                decay_steps=1e6)
=======
        lr = cosine_warm_restarts(
            init_value=config.init_lr, 
            decay_steps=config.transition_steps)
>>>>>>> 32432f41
    else:
        raise ValueError(f'Unsupported schedule: {config.schedule}.')

    if config.optimizer == 'adam':
        return optax.adam(learning_rate=lr)
    raise ValueError(f'Unsupported optimizer: {config.optimizer}.')


def predict_split(
        state: Dict,
        dataset_raw: Sequence[jraph.GraphsTuple],
        config: ml_collections.ConfigDict) -> Sequence[float]:
    """Combine predictions into a list that's returned.

    Use the MPNN from the state variable and feed in the dataset_raw graphs.

    TODO: Might want to refactor this so that training is is one file and
    eval is in another file.
    """
    # TODO: put this in evaluater
    preds = np.array([])
    reader_new = DataReader(data=dataset_raw, 
        batch_size=config.batch_size, repeat=False)

    for graphs in reader_new:
        labels = graphs.globals
        graphs = replace_globals(graphs)

        mask = get_valid_mask(labels, graphs)
        # Apply the MPNN on the input graphs.
        pred_graphs = state.apply_fn(state.params, graphs)
        preds_batch = pred_graphs.globals
        # Throw away all padding labels
        preds_batch_valid = preds_batch[mask]
        # Update predictions list.
        preds = np.concatenate((preds, preds_batch_valid), axis=0)
    
    return preds


def init_state(
        config: ml_collections.ConfigDict,
        init_graphs: jraph.GraphsTuple,
        workdir: str) -> Tuple[CheckpointingUpdater, Dict, Evaluater]:
    """Initialize a TrainState object using hyperparameters in config,
    and the init_graphs. This is a representative batch of graphs."""
    # Initialize rng.
    rng = jax.random.PRNGKey(config.seed)

    # Create and initialize network.
    logging.info('Initializing network.')
    rng, init_rng = jax.random.split(rng)
    init_graphs = replace_globals(init_graphs) # initialize globals in graph to zero
    
    net_fn = create_model(config)
    net = hk.without_apply_rng(hk.transform(net_fn))
    
    # Create the optimizer
    optimizer = create_optimizer(config)

    def loss_fn(params, graphs, net_apply):
        # curr_state = state.replace(params=params)

        labels = graphs.globals
        graphs = replace_globals(graphs)

        mask = get_valid_mask(labels, graphs)
        pred_graphs = net_apply(params, graphs)
        predictions = pred_graphs.globals
        labels = jnp.expand_dims(labels, 1)
        sq_diff = jnp.square((predictions - labels)*mask)
        # TODO: make different loss functions available in config
        loss = jnp.sum(sq_diff)
        mean_loss = loss / jnp.sum(mask)

        return mean_loss

    updater = Updater(net, loss_fn, optimizer)
    updater = CheckpointingUpdater(
            updater, os.path.join(workdir, 'checkpoints'),
            config.checkpoint_every_steps)
    evaluater = Evaluater(net, loss_fn,
            os.path.join(workdir, 'checkpoints'),
            config.checkpoint_every_steps,
            config.eval_every_steps)
    
    rng = jax.random.PRNGKey(42)
    state = updater.init(rng, init_graphs)

    return updater, state, evaluater


<<<<<<< HEAD
def restore_loss_curve(dir, splits, std):
    """Load the loss curve as a dictionary.
=======
def train(
    config: ml_collections.ConfigDict,
    datasets: Dict[str, Sequence[jraph.GraphsTuple]],
    std: float,
    workdir: Optional[str] = None
) -> Tuple[train_state.TrainState, float]:
    '''Train a model using training data in dataset and validation data 
    in datasets for early stopping and model selection.
    
    The globals of training and validation graphs need to be normalized,
    and the loss will be on normalized errors.'''
>>>>>>> 32432f41
    
    TODO: Refactor.
    """
    loss_dict = {}
    for split in splits:
        loss_split = np.loadtxt(f'{dir}/{split}_loss.csv', 
            delimiter=',', ndmin=2)
        loss_split[:,1] = loss_split[:,1]/std
        loss_dict[split] = loss_split.tolist()
    return loss_dict


def save_loss_curve(loss_dict, dir, splits, std):
    """Save the loss curve from the loss dictionary.

    TODO: Refactor.
    """
    for split in splits:
        loss_split = np.array(loss_dict[split])
        # convert loss column to eV
        loss_split[:,1] = loss_split[:,1]*std
        # save the loss curves
        np.savetxt(f'{dir}/{split}_loss.csv', 
            np.array(loss_split), delimiter=',')

<<<<<<< HEAD
=======
    state = init_state(config, init_graphs)
    
    if workdir is not None:
        # Set up checkpointing of the model.
        checkpoint_dir = os.path.join(workdir, 'checkpoints')
        save_config(config, workdir)
    # start at step 1 (or state.step + 1 if state was restored)
    initial_step = int(state.step) + 1
    # TODO: get some framework for automatic checkpoint restoring

    loss_queue = []
    params_queue = []
    best_params = None
    val_loss = []
    
    logging.info('Starting training.')
    time_logger = Time_logger(config)
    
    for step in range(initial_step, config.num_train_steps_max + 1):
        # check if time ran out
        time_ran_out = time_logger.get_time_stop()
        if time_ran_out:
            logging.info(f'Time ran out after {step} steps.')
            break
        # Perform a training step
        graphs = next(reader_train)
        state, loss = train_step(state, graphs)

        is_last_step = (step == config.num_train_steps_max - 1)
        # evaluate model on train, test and validation data
        if step % config.eval_every_steps == 0 or is_last_step:
            eval_loss = evaluate_split(state, datasets['validation'],
                config.batch_size)
            logging.info(f'validation MSE: {eval_loss}')
            val_loss.append([step, eval_loss])
            
            loss_queue.append(eval_loss)
            params_queue.append(state.params)
            # only test for early stopping after the first interval
            if step > config.early_stopping_steps:
                # stop if new loss higher than loss at beginning of interval
                if eval_loss > loss_queue[0]:
                    break
                else:
                    # otherwise delete the element at beginning of queue
                    loss_queue.pop(0)
                    params_queue.pop(0)

    # save parameters of best model
    index = np.argmin(loss_queue)
    # get lowest validation loss
    min_loss = loss_queue[index]
    params = params_queue[index]
    if workdir is not None:
        with open((workdir+'/params.pickle'), 'wb') as handle:
            pickle.dump(params, handle, protocol=pickle.HIGHEST_PROTOCOL)
        val_loss = np.array(val_loss)
        # convert loss column to eV
        val_loss[:,1] = val_loss[:,1]*std
        # save the loss curves
        np.savetxt(f'{workdir}/validation_loss.csv', 
            np.array(val_loss), delimiter=",")

    # save predictions of the best model
    best_state = state.replace(params=params) # restore the state with best params
    
    return best_state, min_loss
>>>>>>> 32432f41

def train_and_evaluate(
        config: ml_collections.ConfigDict,
        workdir: str) -> Dict:
    """Train the model and evaluate it."""
    logging.info('Loading datasets.')
    datasets, datasets_raw, mean, std = get_datasets(config)
    logging.info(f'Number of node classes: {config.max_atomic_number}')

    # save the config in txt for later inspection
    save_config(config, workdir)

    init_graphs = next(datasets['train'])
    # Initialize globals in graph to zero. Don't want to give the model
    # the right answer. The model's not using them now anyway.
    init_graphs = replace_globals(init_graphs)
    # Create the training state.
    updater, state, evaluater = init_state(config, init_graphs, workdir)

    # Decide on splits of data on which to evaluate.
    eval_splits = ['train', 'validation', 'test']
    # Set up saving of losses.
    evaluater.init_loss_lists(eval_splits)

    # Start at step 1 (or state.step + 1 if state was restored).
    # state['step'] is initialized to 0 if no checkpoint was loaded.
    initial_step = int(state['step']) + 1
 
    # Begin training loop.
    logging.info('Starting training.')
    # time_logger = Time_logger(config)

    for step in range(initial_step, config.num_train_steps_max + 1):
<<<<<<< HEAD
        # Perform a training step. Get next training graphs.
=======
        # check if time ran out
        time_ran_out = time_logger.get_time_stop()
        if time_ran_out:
            logging.info(f'Time ran out after {step} steps.')
            break
        # Perform a training step
>>>>>>> 32432f41
        graphs = next(datasets['train'])
        # Update the weights after a gradient step and report the
        # state/losses/optimizer gradient. The loss returned here is the loss
        # on a batch not on the full training dataset.
        state, loss_metrics = updater.update(state, graphs)

        # Log periodically the losses/step count.
        # TODO: Use the last step to break out of this training loop if
        # we have already completed the max number of training steps.
        is_last_step = (step == config.num_train_steps_max)
        if step % config.log_every_steps == 0:
<<<<<<< HEAD
            # TODO: Add timing metrics.
            #time_logger.log_eta(step)
            logging.info(f'Step {step} train loss: {loss_metrics["loss"]}')

        # Get evaluation on full training dataset, checkpoint if needed and
        # check if we should be stopping early.
        early_stop = evaluater.update(state, datasets, eval_splits)

        if early_stop:
            logging.info(f'Loss converged at step {step}, stopping early.')
            break

        # No need to break if it's the last step since the loop terminates
        # automatically when reaching the last step.
        if is_last_step:
            logging.info(
                'Reached maximum number of steps without early stopping.')

    lowest_val_loss = evaluater.lowest_val_loss
    logging.info(f'Lowest validation loss: {lowest_val_loss}')

    return evaluater, lowest_val_loss
=======
            time_logger.log_eta(step)
        
        # evaluate model on train, test and validation data
        if step % config.eval_every_steps == 0 or is_last_step:
            eval_loss = evaluate_model(state, datasets, splits)
            for split in splits:
                logging.info(f'MSE {split}: {eval_loss[split]}')
                loss_dict[split].append([step, eval_loss[split]])
            
            loss_queue.append(eval_loss['validation'])
            params_queue.append(state.params)
            # only test for early stopping after the first interval
            if step > config.early_stopping_steps:
                # stop if new loss higher than loss at beginning of interval
                if eval_loss['validation'] > loss_queue[0]:
                    logging.info(f'Converged after {step} steps.')
                    break
                else:
                    # otherwise delete the element at beginning of queue
                    loss_queue.pop(0)
                    params_queue.pop(0)
        
        # Checkpoint model, if required
        #if step % config.checkpoint_every_steps == 0 or is_last_step:
            #save_checkpoint(state, checkpoint_dir)

    # save parameters of best model
    index = np.argmin(loss_queue)
    logging.info(f'Lowest validation MSE: {loss_queue[index]}')
    params = params_queue[index]
    with open((workdir+'/params.pickle'), 'wb') as handle:
        pickle.dump(params, handle, protocol=pickle.HIGHEST_PROTOCOL)

    # save predictions of the best model
    best_state = state.replace(params=params) # restore the state with best params
    #pred_dict = predict(best_state, datasets_raw, splits)
    
    for split in splits:
        loss_split = np.array(loss_dict[split])
        # convert loss column to eV
        loss_split[:,1] = loss_split[:,1]*std
        # save the loss curves
        np.savetxt(f'{workdir}/{split}_loss.csv', 
            np.array(loss_split), delimiter=",")

        # save the predictions and labels
        #labels = get_globals(datasets[split].data)
        labels = get_globals(datasets_raw[split])
        preds = predict_split(best_state, datasets_raw[split], config)
        preds = scale_targets_config(datasets_raw[split], preds, mean, std, config)
        #preds = get_labels_original(datasets_raw[split], preds, config.label_str)
        labels = np.array(labels)
        preds = np.array(preds)
        make_result_csv(
            labels, preds, 
            f'{workdir}/{split}_post.csv')


    return best_state
    
>>>>>>> 32432f41
<|MERGE_RESOLUTION|>--- conflicted
+++ resolved
@@ -336,15 +336,9 @@
                 decay_rate=config.decay_rate,
                 staircase=True)
     elif config.schedule == 'cosine_decay':
-<<<<<<< HEAD
-        lr = optax.cosine_decay_schedule(
-                init_value=config.init_lr, 
-                decay_steps=1e6)
-=======
         lr = cosine_warm_restarts(
             init_value=config.init_lr, 
             decay_steps=config.transition_steps)
->>>>>>> 32432f41
     else:
         raise ValueError(f'Unsupported schedule: {config.schedule}.')
 
@@ -437,22 +431,8 @@
     return updater, state, evaluater
 
 
-<<<<<<< HEAD
 def restore_loss_curve(dir, splits, std):
     """Load the loss curve as a dictionary.
-=======
-def train(
-    config: ml_collections.ConfigDict,
-    datasets: Dict[str, Sequence[jraph.GraphsTuple]],
-    std: float,
-    workdir: Optional[str] = None
-) -> Tuple[train_state.TrainState, float]:
-    '''Train a model using training data in dataset and validation data 
-    in datasets for early stopping and model selection.
-    
-    The globals of training and validation graphs need to be normalized,
-    and the loss will be on normalized errors.'''
->>>>>>> 32432f41
     
     TODO: Refactor.
     """
@@ -478,76 +458,6 @@
         np.savetxt(f'{dir}/{split}_loss.csv', 
             np.array(loss_split), delimiter=',')
 
-<<<<<<< HEAD
-=======
-    state = init_state(config, init_graphs)
-    
-    if workdir is not None:
-        # Set up checkpointing of the model.
-        checkpoint_dir = os.path.join(workdir, 'checkpoints')
-        save_config(config, workdir)
-    # start at step 1 (or state.step + 1 if state was restored)
-    initial_step = int(state.step) + 1
-    # TODO: get some framework for automatic checkpoint restoring
-
-    loss_queue = []
-    params_queue = []
-    best_params = None
-    val_loss = []
-    
-    logging.info('Starting training.')
-    time_logger = Time_logger(config)
-    
-    for step in range(initial_step, config.num_train_steps_max + 1):
-        # check if time ran out
-        time_ran_out = time_logger.get_time_stop()
-        if time_ran_out:
-            logging.info(f'Time ran out after {step} steps.')
-            break
-        # Perform a training step
-        graphs = next(reader_train)
-        state, loss = train_step(state, graphs)
-
-        is_last_step = (step == config.num_train_steps_max - 1)
-        # evaluate model on train, test and validation data
-        if step % config.eval_every_steps == 0 or is_last_step:
-            eval_loss = evaluate_split(state, datasets['validation'],
-                config.batch_size)
-            logging.info(f'validation MSE: {eval_loss}')
-            val_loss.append([step, eval_loss])
-            
-            loss_queue.append(eval_loss)
-            params_queue.append(state.params)
-            # only test for early stopping after the first interval
-            if step > config.early_stopping_steps:
-                # stop if new loss higher than loss at beginning of interval
-                if eval_loss > loss_queue[0]:
-                    break
-                else:
-                    # otherwise delete the element at beginning of queue
-                    loss_queue.pop(0)
-                    params_queue.pop(0)
-
-    # save parameters of best model
-    index = np.argmin(loss_queue)
-    # get lowest validation loss
-    min_loss = loss_queue[index]
-    params = params_queue[index]
-    if workdir is not None:
-        with open((workdir+'/params.pickle'), 'wb') as handle:
-            pickle.dump(params, handle, protocol=pickle.HIGHEST_PROTOCOL)
-        val_loss = np.array(val_loss)
-        # convert loss column to eV
-        val_loss[:,1] = val_loss[:,1]*std
-        # save the loss curves
-        np.savetxt(f'{workdir}/validation_loss.csv', 
-            np.array(val_loss), delimiter=",")
-
-    # save predictions of the best model
-    best_state = state.replace(params=params) # restore the state with best params
-    
-    return best_state, min_loss
->>>>>>> 32432f41
 
 def train_and_evaluate(
         config: ml_collections.ConfigDict,
@@ -581,16 +491,7 @@
     # time_logger = Time_logger(config)
 
     for step in range(initial_step, config.num_train_steps_max + 1):
-<<<<<<< HEAD
         # Perform a training step. Get next training graphs.
-=======
-        # check if time ran out
-        time_ran_out = time_logger.get_time_stop()
-        if time_ran_out:
-            logging.info(f'Time ran out after {step} steps.')
-            break
-        # Perform a training step
->>>>>>> 32432f41
         graphs = next(datasets['train'])
         # Update the weights after a gradient step and report the
         # state/losses/optimizer gradient. The loss returned here is the loss
@@ -602,7 +503,6 @@
         # we have already completed the max number of training steps.
         is_last_step = (step == config.num_train_steps_max)
         if step % config.log_every_steps == 0:
-<<<<<<< HEAD
             # TODO: Add timing metrics.
             #time_logger.log_eta(step)
             logging.info(f'Step {step} train loss: {loss_metrics["loss"]}')
@@ -624,66 +524,4 @@
     lowest_val_loss = evaluater.lowest_val_loss
     logging.info(f'Lowest validation loss: {lowest_val_loss}')
 
-    return evaluater, lowest_val_loss
-=======
-            time_logger.log_eta(step)
-        
-        # evaluate model on train, test and validation data
-        if step % config.eval_every_steps == 0 or is_last_step:
-            eval_loss = evaluate_model(state, datasets, splits)
-            for split in splits:
-                logging.info(f'MSE {split}: {eval_loss[split]}')
-                loss_dict[split].append([step, eval_loss[split]])
-            
-            loss_queue.append(eval_loss['validation'])
-            params_queue.append(state.params)
-            # only test for early stopping after the first interval
-            if step > config.early_stopping_steps:
-                # stop if new loss higher than loss at beginning of interval
-                if eval_loss['validation'] > loss_queue[0]:
-                    logging.info(f'Converged after {step} steps.')
-                    break
-                else:
-                    # otherwise delete the element at beginning of queue
-                    loss_queue.pop(0)
-                    params_queue.pop(0)
-        
-        # Checkpoint model, if required
-        #if step % config.checkpoint_every_steps == 0 or is_last_step:
-            #save_checkpoint(state, checkpoint_dir)
-
-    # save parameters of best model
-    index = np.argmin(loss_queue)
-    logging.info(f'Lowest validation MSE: {loss_queue[index]}')
-    params = params_queue[index]
-    with open((workdir+'/params.pickle'), 'wb') as handle:
-        pickle.dump(params, handle, protocol=pickle.HIGHEST_PROTOCOL)
-
-    # save predictions of the best model
-    best_state = state.replace(params=params) # restore the state with best params
-    #pred_dict = predict(best_state, datasets_raw, splits)
-    
-    for split in splits:
-        loss_split = np.array(loss_dict[split])
-        # convert loss column to eV
-        loss_split[:,1] = loss_split[:,1]*std
-        # save the loss curves
-        np.savetxt(f'{workdir}/{split}_loss.csv', 
-            np.array(loss_split), delimiter=",")
-
-        # save the predictions and labels
-        #labels = get_globals(datasets[split].data)
-        labels = get_globals(datasets_raw[split])
-        preds = predict_split(best_state, datasets_raw[split], config)
-        preds = scale_targets_config(datasets_raw[split], preds, mean, std, config)
-        #preds = get_labels_original(datasets_raw[split], preds, config.label_str)
-        labels = np.array(labels)
-        preds = np.array(preds)
-        make_result_csv(
-            labels, preds, 
-            f'{workdir}/{split}_post.csv')
-
-
-    return best_state
-    
->>>>>>> 32432f41
+    return evaluater, lowest_val_loss
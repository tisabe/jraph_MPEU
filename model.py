import jax
import jax.numpy as jnp
from numpy.lib import type_check
import jraph
import numpy as np
import haiku as hk
import functools
import optax
import pandas
from tqdm import trange
import sklearn
import sklearn.model_selection
import pickle
import sys
import argparse
from random import shuffle
import time
#import tensorflow as tf

# import custom functions
from graph_net_fn import *
from utils import *
import config


def make_result_csv(x, y, auids, path):
    '''Print predictions x versus labels y in a csv at path.'''
    dict_res = {'x': np.array(x).flatten(), 'y': np.array(y).flatten(), 'auid': auids}
    df = pandas.DataFrame(data=dict_res)
    df.to_csv(path)

def get_highest_atomic_number(input_graphs):
    '''Return the highest atomic number in the node features of any graph in input_graphs.'''
    max_num = 0
    for i in range(len(input_graphs)):
        graph = input_graphs[i]
        nodes = graph.nodes
        max_local = max(nodes)
        if max_local > max_num:
            max_num = max_local
    return int(max_num)


class Model:
    '''Make a MPEU model.'''
    def __init__(self, learning_rate, batch_size):
        '''Initialize the model with hyperparameters, defining the training process'''
        self.learning_rate = learning_rate
        self.batch_size = batch_size
        self.built = False # set to false until model has been built
        self.set_train_logging()
        self.data_in = None
        self.data_out = None
        self.train_loss_arr = []
        self.test_loss_arr = []
        self.show_train_progress = True # TODO: make accessible
        self.show_build_progress = True # TODO: make accessible
        self.budget = None

    def compute_loss(self, params, graphs, labels, net):
        '''Compute loss, with summed absolute error of target label and graph global.
        
        Args:
            params: hk.params, model parameters initialized in self.build function, 
                    weight matrices in haiku Linear layers
            graphs: jraph.GraphsTuple, batched with length batch_size, 
                    input graph for which the label is predicted
            labels: np.array of length batch_size, batched target properties
            net: GraphNet initialized with haiku, has net.Apply function

        Returns:
            loss: float, loss value, here summed absolute error, for optimizing net parameters 
        '''
<<<<<<< HEAD
        pred_graph = net.apply(params, graphs)
        preds = pred_graph.globals
        # Since we have an extra 'dummy' graph in our batch due to padding, we want
        # to mask out any loss associated with the dummy graph.
        # Since we padded with `pad_with_graphs` we can recover the mask by using
        # get_graph_padding_mask.
        mask = jraph.get_graph_padding_mask(pred_graph)

        labels = jnp.concatenate([labels, jnp.array([[0]])])
        loss = jnp.sum(jnp.abs(labels - preds * mask))

=======

        labels = graph.globals
        graphs = replace_globals(graph)

        mask = get_valid_mask(labels, graphs)
        pred_graphs = net.apply(params, graph)
        predictions = pred_graphs.globals
        labels = jnp.expand_dims(labels, 1)
        abs_diff = jnp.abs((predictions - labels)*mask)
        loss = jnp.sum(abs_diff) / jnp.sum(mask)
        '''
        pred_graph = net.apply(params, graph)
        preds = pred_graph.globals
        
        loss = jnp.sum(jnp.abs(preds - label))
        '''
        return loss

    def compute_loss_print(self, params, graph, label, net):
        '''Compute loss, with summed absolute error of target label and graph global.
        
        Args:
            params: hk.params, model parameters initialized in self.build function, 
                    weight matrices in haiku Linear layers
            graph: jraph.GraphsTuple, batched with length batch_size, 
                    input graph for which the label is predicted
            label: np.array of length batch_size, batched target properties
            net: GraphNet initialized with haiku, has net.Apply function

        Returns:
            loss: float, loss value, here summed absolute error, for optimizing net parameters 
        '''

        labels = graph.globals
        graphs = replace_globals(graph)

        mask = get_valid_mask(labels, graphs)
        pred_graphs = net.apply(params, graph)
        predictions = pred_graphs.globals
        labels = jnp.expand_dims(labels, 1)
        abs_diff = jnp.abs((predictions - labels)*mask)
        loss = jnp.sum(abs_diff) / jnp.sum(mask)
        print(f'labels: {labels}')
        print(f'labels shape: {np.asarray(labels).shape}')
        print(f'label: {label}')
        print(f'label shape: {np.asarray(label).shape}')
        print(f'mask: {mask}')
        print(f'mask shape: {np.asarray(mask).shape}')
        print(f'predictions: {predictions}')
        print(f'predictions shape: {np.asarray(predictions).shape}')
        print(f'abs_diff: {abs_diff}')
        print(f'abs_diff shape: {np.asarray(abs_diff).shape}')
        '''
        pred_graph = net.apply(params, graph)
        preds = pred_graph.globals
        
        loss = jnp.sum(jnp.abs(preds - label))
        '''
>>>>>>> 747ee4a2
        return loss

    def build(self, inputs, outputs):
        '''Initialize optimiser, model and model parameters.
        
        Args:
            inputs: list of jraph.GraphsTuple, example graphs representing graphs on which will be trained
            outputs: list of float, example of target labels
        '''
        graph_example = inputs[0]
        label_example = outputs[0]
        
        if type(label_example) is float:
            config.LABEL_SIZE = 1
        elif type(label_example) is np.float64:
            config.LABEL_SIZE = 1
        else:
            config.LABEL_SIZE = label_example.shape()
        print(f'LABEL_SIZE: {config.LABEL_SIZE}')

        config.MAX_ATOMIC_NUMBER = get_highest_atomic_number(inputs)
        if self.show_build_progress:
            print(label_example)
            print(type(label_example))
            print('Highest atomic number: {}'.format(config.MAX_ATOMIC_NUMBER))

        self.net = hk.without_apply_rng(hk.transform(net_fn)) # initializing haiku MLP layers
        self.params = self.net.init(jax.random.PRNGKey(42), graph_example)
        opt_init, self.opt_update = optax.adam(self.learning_rate)
        self.opt_state = opt_init(self.params)

        self.compute_loss_fn = functools.partial(self.compute_loss, net=self.net)
        #self.compute_loss_print_fn = functools.partial(self.compute_loss_print, net=self.net)
        self.compute_loss_fn = jax.jit(jax.value_and_grad(
                                    self.compute_loss_fn))
        
        self.built = True


    def update(self,
            params: hk.Params,
            opt_state: optax.OptState,
            graph: jraph.GraphsTuple,
            label: jnp.ndarray,
        ) -> Tuple[hk.Params, optax.OptState]:
        """Learning rule (stochastic gradient descent)."""
        loss, grad = self.compute_loss_fn(params, graph, label)

        #loss = self.compute_loss_print_fn(params, graph, label)

        updates, self.opt_state = self.opt_update(grad, opt_state, params)
        new_params = optax.apply_updates(params, updates)
        return new_params, opt_state, loss

    def train_epoch(self, inputs, outputs, idx_epoch):
        '''Train the model for a single epoch.'''
        time_start = time.time()
        total_num_graphs = len(inputs)
        graphs = add_labels_to_graphs(inputs, outputs)
        
        loss_sum = 0
        batch_count = 0
        batch_generator = jraph.dynamically_batch(iter(graphs), 
            self.budget.n_node,
            self.budget.n_edge,
            self.budget.n_graph)
        
        for graph_batch in batch_generator:
            n_pad_graphs = jraph.get_number_of_padding_with_graphs_graphs(graph_batch)
            #print(n_pad_graphs)
            label = graph_batch.globals
            #print(label_idx)
            self.params, self.opt_state, loss = self.update(self.params, self.opt_state, graph_batch, label)
            batch_count += 1
            loss_sum += loss
        #print(label_idx)
        time_epoch = time.time() - time_start
        #print("Time this epoch: {}".format(time_epoch))
        
        return loss_sum/batch_count # return the mean loss

    def train(self, train_inputs, train_outputs, epochs):
        '''Train the model with training data.'''
        print("starting training \n")
        total_num_graphs = len(train_inputs)
        num_training_steps_per_epoch = total_num_graphs // self.batch_size

        for idx_epoch in range(epochs):
            loss_sum = self.train_epoch(train_inputs, train_outputs, idx_epoch)
            train_inputs, train_outputs = sklearn.utils.shuffle(train_inputs, train_outputs, random_state=0)
            
            if self.show_train_progress:
                print(loss_sum / total_num_graphs)  # print the average loss per graph

    def predict(self, inputs):
        '''Predict outputs based on inputs.'''
        graphs = jraph.batch(inputs)
        graphs = pad_graph_to_nearest_power_of_two(graphs) # net.apply needs a padded graph
        outputs = self.net.apply(self.params, graphs)
        # exclude the last prediction, since it is zero from the padding
        return outputs.globals[:-1]

    def test(self, inputs, outputs):
        '''Test the model by evaluating the loss for inputs and outputs. Return MAE.'''
        
        loss_sum = 0
        batch_count = 0
        graphs = add_labels_to_graphs(inputs, outputs)

        batch_generator = jraph.dynamically_batch(iter(graphs), 
            self.budget.n_node,
            self.budget.n_edge,
            self.budget.n_graph)
        
        for graph_batch in batch_generator:
            n_pad_graphs = jraph.get_number_of_padding_with_graphs_graphs(graph_batch)
            label = graph_batch.globals
            loss, grad = self.compute_loss_fn(self.params, graph_batch, label)
            batch_count += 1
            loss_sum += loss

<<<<<<< HEAD
        if check_sum != n_test:
            raise RuntimeError('Checksum failed! Graphs expected: {}, graphs used: {}'.format(n_test, check_sum))
        return loss_sum
=======
        return loss_sum/batch_count
>>>>>>> 747ee4a2

    def train_and_test(self, inputs, outputs, epochs, test_epochs=5, test_size=0.1):
        '''Train and validate the model using training data and cross validation.'''
        train_in, test_in, train_out, test_out = sklearn.model_selection.train_test_split(
            inputs, outputs, test_size=test_size, random_state=0
        )
        print("starting training \n")
        total_num_graphs = len(train_in)
        num_training_steps_per_epoch = total_num_graphs // self.batch_size

        for idx_epoch in range(epochs):
            loss_sum = self.train_epoch(train_in, train_out, idx_epoch)
            train_in, train_out = sklearn.utils.shuffle(train_in, train_out, random_state=0)
            
            self.train_loss_arr.append([idx_epoch, loss_sum/total_num_graphs])
            if self.show_train_progress:
<<<<<<< HEAD
                #print(loss_sum / total_num_graphs)  # print the average loss per graph
                print(loss_sum)
=======
                print("Train loss: {}".format(loss_sum))  # print the average loss per graph
>>>>>>> 747ee4a2

            # every test_epochs number of epochs, evaluate test loss
            if idx_epoch%test_epochs == 0:
                test_loss = self.test(test_in, test_out)
                self.test_loss_arr.append([idx_epoch, test_loss])
                if self.show_train_progress:
                    print("Test loss: {}".format(test_loss))

    def train_early_stopping_epochs(self, 
                                    train_val_in, 
                                    train_val_out,
                                    val_size, 
                                    patience_ep, 
                                    interval_ep, 
                                    max_ep):
        '''Train the model with early stopping, evaluated in epoch intervals.
        
        Args:
            train_val_in: list of jraph.GraphsTuple, size n_train + n_val
                Training and validation input data
            train_val_out: np.ndarray of shape (n_train + n_val), dtype float
                Training and validation output/target labels
            val_size: int or float, size of validation dataset
                If float, fraction of all data that is used for validation
                If int, absolute size of validation data as subset of all data
            patience_ep: int, number of epochs to look back for early stopping criteria.
                If validation error is higher patience_ep number of epochs before, stop training early.
            interval_ep: int, number of epochs between evaluations of validation error.
            max_ep: int, maximum number of epochs to train for

        Returns:
            self: the model object
        '''
        # split train_val_in and train_val_out into train and val data
        train_in, val_in, train_out, val_out = sklearn.model_selection.train_test_split(
            train_val_in, train_val_out, test_size=val_size, random_state=0
        )
        num_train_graphs = len(train_in)
        val_loss = [] # will be used as a queue
        best_loss = None
        best_params = None

        for i in range(max_ep): # loop until max epochs or early stop
            if i%interval_ep == 0:
                # every interval_ep number of epochs, evaluate validation error
                loss = self.test(val_in, val_out)
                if i == 0: # before first training epoch save validation loss to compare with
                    best_loss = loss

                if loss < best_loss: # if validation loss improves, save new loss and parameters
                    best_loss = loss
                    best_params = self.params

                if self.show_train_progress:
                    print("Validation loss at epoch {}: {}".format(i, loss))
                val_loss.append(loss)
                self.test_loss_arr.append([i, loss])

                if i > patience_ep:
                    # stop if new loss higher than loss at beginning of interval
                    if loss > val_loss[0]:
                        break
                    else:
                        # otherwise delete the element at beginning of queue
                        val_loss.pop(0)
            
            loss_sum = self.train_epoch(train_in, train_out, i)
            train_in, train_out = sklearn.utils.shuffle(train_in, train_out, random_state=0)
            
            self.train_loss_arr.append([i, loss_sum/num_train_graphs])
            if self.show_train_progress:
                print(loss_sum / num_train_graphs)  # print the average loss per graph in train set

        self.params = best_params # restore best params for final model
        return self
        

    def set_train_logging(self, logging=True):
        self.logging = logging


def main(args):
    '''tf.config.experimental.set_visible_devices([], 'GPU') # disables memroy allocation from tf
    gpus = tf.config.experimental.list_physical_devices('GPU')
    print(gpus)
    tf.config.experimental.set_memory_growth(gpus[0], True)'''
    
    #jax.config.update('jax_platform_name', 'cpu')
    config.N_HIDDEN_C = args.c
    print('N_HIDDEN_C: {}'.format(config.N_HIDDEN_C))
    config.AVG_MESSAGE = args.AVG_MESSAGE
    config.AVG_READOUT = args.AVG_READOUT
    lr = optax.exponential_decay(args.init_lr, 100000, 0.96)
    batch_size = args.batch_size
    print('batch size: {}'.format(batch_size))
    model = Model(lr, batch_size)

    ### Load data from file
    file_str = args.file
    inputs, outputs, auids = get_data_df_csv(file_str)
    
    ### Normalize data according to readout function (different for sum or mean)
    outputs, mean_data, std_data = normalize_targets(inputs, outputs)
    
    # split up the data into training and testing data
    train_in, test_in, train_out, test_out, train_auids, test_auids = sklearn.model_selection.train_test_split(
        inputs, outputs, auids, test_size=args.split_test, random_state=0
    )
    print('Train size: {}'.format(len(train_in)))
    print('Test size: {}'.format(len(test_in)))


    ### Build the model: initialize model parameters and optimizer
    model.build(inputs, outputs)

    # Compute the padding budget for the requested batch size.
    model.budget = estimate_padding_budget_for_batch_size(train_in, model.batch_size,
        num_estimation_graphs=100)

    # get some statistics of parameters and data
    num_params = hk.data_structures.tree_size(model.params)
    byte_size = hk.data_structures.tree_bytes(model.params)
    print(f'{num_params} params, size: {byte_size / 1e6:.2f}MB')
    print('Example of labels:')
    print(outputs[:10])
    print('Mean of labels: {}'.format(np.mean(outputs)))
    print('Std of labels: {}'.format(np.std(outputs)))

    print('Normalization Mean: {}'.format(mean_data))
    print('Normalization Std: {}'.format(std_data))
    
    # train the model
    if args.epochs_testing > 0:
        model.train_and_test(inputs, outputs, args.epochs_testing)
    else:
        model.train_early_stopping_epochs(train_in, train_out, args.split_val, 
        args.epochs_patience, args.epochs_val, args.max_epoch)
    
    # save parameters
    params = model.params
    with open('results_test/params.pickle', 'wb') as handle:
        pickle.dump(params, handle, protocol=pickle.HIGHEST_PROTOCOL)
    
    '''
    with open('params.pickle', 'rb') as handle:
        params = pickle.load(handle)
    model.params = params
    '''
    
    # post training evaluation
    preds_train_post = model.predict(train_in)
    preds_test_post = model.predict(test_in)
    
    preds_train_post = scale_targets(train_in, preds_train_post, mean_data, std_data)
    preds_test_post = scale_targets(test_in, preds_test_post, mean_data, std_data)

    train_out = scale_targets(train_in, train_out, mean_data, std_data)
    test_out = scale_targets(test_in, test_out, mean_data, std_data)
    
    make_result_csv(train_out, preds_train_post, train_auids, 'results_test/train_post.csv')
    make_result_csv(test_out, preds_test_post, test_auids, 'results_test/test_post.csv')

    print(model.train_loss_arr)
    print(model.test_loss_arr)
    np.savetxt("results_test/train_loss_arr.csv", np.array(model.train_loss_arr), delimiter=",")
    np.savetxt("results_test/test_loss_arr.csv", np.array(model.test_loss_arr), delimiter=",")
    
    

if __name__ == "__main__":
    parser = argparse.ArgumentParser(description='Build, train and test a MPNN Model.')
    parser.add_argument('-C', '-c', type=int, dest='c', default=64,
                        help='number of hidden neurons in MLPs')
    parser.add_argument('-B', '-b', type=int, dest='batch_size', default=32,
                        help='batch size for training the network')
    parser.add_argument('-f', '-F', type=str, dest='file', default='QM9/graphs_U0K.csv',
                        help='input file name')
    parser.add_argument('-avgR', type=bool, dest='AVG_READOUT', default=False, 
                        help='if using averaging readout function')
    parser.add_argument('-avgM', type=bool, dest='AVG_MESSAGE', default=False, 
                        help='if using averaging message function')
    parser.add_argument('-init_lr', type=float, dest='init_lr', default=5e-4, 
                        help='initial learning rate for exponential decay')
    parser.add_argument('-split_test', type=float, dest='split_test', default=0.1,
                        help='test split fraction')
    parser.add_argument('-split_val', type=float, dest='split_val', default=0.2,
                        help='validation split fraction')
    parser.add_argument('-epochs_val', type=int, dest='epochs_val', default=50,
                        help='number of epochs between evaluations on validation data')
    parser.add_argument('-e', type=int, dest='max_epoch',
                        help='maximum number of epochs to run')
    parser.add_argument('-ep', type=int, dest='epochs_patience', default=1000,
                        help='for early stopping, number of epochs to wait for improvement in validation loss')
    parser.add_argument('-t', '--testing', type=int, dest='epochs_testing', default=0,
                        help='testing epochs, if higher than 0, then testing mode is applied, \
                                run model for given number of epochs without early stopping')

    args = parser.parse_args()
    main(args)<|MERGE_RESOLUTION|>--- conflicted
+++ resolved
@@ -71,25 +71,12 @@
         Returns:
             loss: float, loss value, here summed absolute error, for optimizing net parameters 
         '''
-<<<<<<< HEAD
-        pred_graph = net.apply(params, graphs)
-        preds = pred_graph.globals
-        # Since we have an extra 'dummy' graph in our batch due to padding, we want
-        # to mask out any loss associated with the dummy graph.
-        # Since we padded with `pad_with_graphs` we can recover the mask by using
-        # get_graph_padding_mask.
-        mask = jraph.get_graph_padding_mask(pred_graph)
-
-        labels = jnp.concatenate([labels, jnp.array([[0]])])
-        loss = jnp.sum(jnp.abs(labels - preds * mask))
-
-=======
-
-        labels = graph.globals
-        graphs = replace_globals(graph)
+
+        labels = graphs.globals
+        graphs = replace_globals(graphs)
 
         mask = get_valid_mask(labels, graphs)
-        pred_graphs = net.apply(params, graph)
+        pred_graphs = net.apply(params, graphs)
         predictions = pred_graphs.globals
         labels = jnp.expand_dims(labels, 1)
         abs_diff = jnp.abs((predictions - labels)*mask)
@@ -100,49 +87,6 @@
         
         loss = jnp.sum(jnp.abs(preds - label))
         '''
-        return loss
-
-    def compute_loss_print(self, params, graph, label, net):
-        '''Compute loss, with summed absolute error of target label and graph global.
-        
-        Args:
-            params: hk.params, model parameters initialized in self.build function, 
-                    weight matrices in haiku Linear layers
-            graph: jraph.GraphsTuple, batched with length batch_size, 
-                    input graph for which the label is predicted
-            label: np.array of length batch_size, batched target properties
-            net: GraphNet initialized with haiku, has net.Apply function
-
-        Returns:
-            loss: float, loss value, here summed absolute error, for optimizing net parameters 
-        '''
-
-        labels = graph.globals
-        graphs = replace_globals(graph)
-
-        mask = get_valid_mask(labels, graphs)
-        pred_graphs = net.apply(params, graph)
-        predictions = pred_graphs.globals
-        labels = jnp.expand_dims(labels, 1)
-        abs_diff = jnp.abs((predictions - labels)*mask)
-        loss = jnp.sum(abs_diff) / jnp.sum(mask)
-        print(f'labels: {labels}')
-        print(f'labels shape: {np.asarray(labels).shape}')
-        print(f'label: {label}')
-        print(f'label shape: {np.asarray(label).shape}')
-        print(f'mask: {mask}')
-        print(f'mask shape: {np.asarray(mask).shape}')
-        print(f'predictions: {predictions}')
-        print(f'predictions shape: {np.asarray(predictions).shape}')
-        print(f'abs_diff: {abs_diff}')
-        print(f'abs_diff shape: {np.asarray(abs_diff).shape}')
-        '''
-        pred_graph = net.apply(params, graph)
-        preds = pred_graph.globals
-        
-        loss = jnp.sum(jnp.abs(preds - label))
-        '''
->>>>>>> 747ee4a2
         return loss
 
     def build(self, inputs, outputs):
@@ -264,13 +208,7 @@
             batch_count += 1
             loss_sum += loss
 
-<<<<<<< HEAD
-        if check_sum != n_test:
-            raise RuntimeError('Checksum failed! Graphs expected: {}, graphs used: {}'.format(n_test, check_sum))
-        return loss_sum
-=======
         return loss_sum/batch_count
->>>>>>> 747ee4a2
 
     def train_and_test(self, inputs, outputs, epochs, test_epochs=5, test_size=0.1):
         '''Train and validate the model using training data and cross validation.'''
@@ -287,12 +225,7 @@
             
             self.train_loss_arr.append([idx_epoch, loss_sum/total_num_graphs])
             if self.show_train_progress:
-<<<<<<< HEAD
-                #print(loss_sum / total_num_graphs)  # print the average loss per graph
-                print(loss_sum)
-=======
                 print("Train loss: {}".format(loss_sum))  # print the average loss per graph
->>>>>>> 747ee4a2
 
             # every test_epochs number of epochs, evaluate test loss
             if idx_epoch%test_epochs == 0:
